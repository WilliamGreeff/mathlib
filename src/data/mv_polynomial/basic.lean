/-
Copyright (c) 2017 Johannes Hölzl. All rights reserved.
Released under Apache 2.0 license as described in the file LICENSE.
Authors: Johannes Hölzl, Johan Commelin, Mario Carneiro
-/

import data.polynomial.eval

/-!
# Multivariate polynomials

This file defines polynomial rings over a base ring (or even semiring),
with variables from a general type `σ` (which could be infinite).

## Important definitions

Let `R` be a commutative ring (or a semiring) and let `σ` be an arbitrary
type. This file creates the type `mv_polynomial σ R`, which mathematicians
might denote $R[X_i : i \in σ]$. It is the type of multivariate
(a.k.a. multivariable) polynomials, with variables
corresponding to the terms in `σ`, and coefficients in `R`.

### Notation

In the definitions below, we use the following notation:

+ `σ : Type*` (indexing the variables)

+ `R : Type*` `[comm_semiring R]` (the coefficients)

+ `s : σ →₀ ℕ`, a function from `σ` to `ℕ` which is zero away from a finite set.
This will give rise to a monomial in `mv_polynomial σ R` which mathematicians might call `X^s`

+ `a : R`

+ `i : σ`, with corresponding monomial `X i`, often denoted `X_i` by mathematicians

+ `p : mv_polynomial σ R`

### Definitions

* `mv_polynomial σ R` : the type of polynomials with variables of type `σ` and coefficients
  in the commutative semiring `R`

* `monomial s a` : the monomial which mathematically would be denoted `a * X^s`

* `C a` : the constant polynomial with value `a`

* `X i` : the degree one monomial corresponding to i; mathematically this might be denoted `Xᵢ`.

* `coeff s p` : the coefficient of `s` in `p`.

* `eval₂ (f : R → S₁) (g : σ → S₁) p` : given a semiring homomorphism from `R` to another
  semiring `S₁`, and a map `σ → S₁`, evaluates `p` at this valuation, returning a term of type `S₁`.
  Note that `eval₂` can be made using `eval` and `map` (see below), and it has been suggested
  that sticking to `eval` and `map` might make the code less brittle.

* `eval (g : σ → R) p` : given a map `σ → R`, evaluates `p` at this valuation,
  returning a term of type `R`

* `map (f : R → S₁) p` : returns the multivariate polynomial obtained from `p` by the change of
  coefficient semiring corresponding to `f`

## Implementation notes

Recall that if `Y` has a zero, then `X →₀ Y` is the type of functions from `X` to `Y` with finite
support, i.e. such that only finitely many elements of `X` get sent to non-zero terms in `Y`.
The definition of `mv_polynomial σ R` is `(σ →₀ ℕ) →₀ R` ; here `σ →₀ ℕ` denotes the space of all
monomials in the variables, and the function to `R` sends a monomial to its coefficient in
the polynomial being represented.

## Tags

polynomial, multivariate polynomial, multivariable polynomial

S₁ S₂ S₃
-/

noncomputable theory

open_locale classical big_operators

open set function finsupp add_monoid_algebra
open_locale big_operators

universes u v w x
variables {R : Type u} {S₁ : Type v} {S₂ : Type w} {S₃ : Type x}

/-- Multivariate polynomial, where `σ` is the index set of the variables and
  `R` is the coefficient ring -/
def mv_polynomial (σ : Type*) (R : Type*) [comm_semiring R] := add_monoid_algebra R (σ →₀ ℕ)

namespace mv_polynomial
variables {σ : Type*} {a a' a₁ a₂ : R} {e : ℕ} {n m : σ} {s : σ →₀ ℕ}

section comm_semiring
variables [comm_semiring R] {p q : mv_polynomial σ R}

instance decidable_eq_mv_polynomial [decidable_eq σ] [decidable_eq R] :
  decidable_eq (mv_polynomial σ R) := finsupp.decidable_eq
instance : comm_semiring (mv_polynomial σ R) := add_monoid_algebra.comm_semiring
instance : inhabited (mv_polynomial σ R) := ⟨0⟩
instance : has_scalar R (mv_polynomial σ R) := add_monoid_algebra.has_scalar
instance : semimodule R (mv_polynomial σ R) := add_monoid_algebra.semimodule
instance : algebra R (mv_polynomial σ R) := add_monoid_algebra.algebra

/-- the coercion turning an `mv_polynomial` into the function which reports the coefficient of a given monomial -/
def coeff_coe_to_fun : has_coe_to_fun (mv_polynomial σ R) :=
finsupp.has_coe_to_fun

local attribute [instance] coeff_coe_to_fun

/-- `monomial s a` is the monomial `a * X^s` -/
def monomial (s : σ →₀ ℕ) (a : R) : mv_polynomial σ R := single s a

/-- `C a` is the constant polynomial with value `a` -/
def C : R →+* mv_polynomial σ R :=
{ to_fun := monomial 0,
  map_zero' := by simp [monomial],
  map_one' := rfl,
  map_add' := λ a a', single_add,
  map_mul' := λ a a', by simp [monomial, single_mul_single] }

variables (R σ)
theorem algebra_map_eq : algebra_map R (mv_polynomial σ R) = C := rfl
variables {R σ}

/-- `X n` is the degree `1` monomial $X_n$. -/
def X (n : σ) : mv_polynomial σ R := monomial (single n 1) 1

@[simp] lemma C_0 : C 0 = (0 : mv_polynomial σ R) := by simp [C, monomial]; refl

@[simp] lemma C_1 : C 1 = (1 : mv_polynomial σ R) := rfl

lemma C_mul_monomial : C a * monomial s a' = monomial s (a * a') :=
by simp [C, monomial, single_mul_single]

@[simp] lemma C_add : (C (a + a') : mv_polynomial σ R) = C a + C a' := single_add

@[simp] lemma C_mul : (C (a * a') : mv_polynomial σ R) = C a * C a' := C_mul_monomial.symm

@[simp] lemma C_pow (a : R) (n : ℕ) : (C (a^n) : mv_polynomial σ R) = (C a)^n :=
by induction n; simp [pow_succ, *]

lemma C_injective (σ : Type*) (R : Type*) [comm_semiring R] :
  function.injective (C : R → mv_polynomial σ R) :=
finsupp.single_injective _

@[simp] lemma C_inj {σ : Type*} (R : Type*) [comm_semiring R] (r s : R) :
  (C r : mv_polynomial σ R) = C s ↔ r = s :=
(C_injective σ R).eq_iff

instance infinite_of_infinite (σ : Type*) (R : Type*) [comm_semiring R] [infinite R] :
  infinite (mv_polynomial σ R) :=
infinite.of_injective C (C_injective _ _)

instance infinite_of_nonempty (σ : Type*) (R : Type*) [nonempty σ] [comm_semiring R] [nontrivial R] :
  infinite (mv_polynomial σ R) :=
infinite.of_injective (λ i : ℕ, monomial (single (classical.arbitrary σ) i) 1)
begin
  intros m n h,
  have := (single_eq_single_iff _ _ _ _).mp h,
  simp only [and_true, eq_self_iff_true, or_false, one_ne_zero, and_self,
             single_eq_single_iff, eq_self_iff_true, true_and] at this,
  rcases this with (rfl|⟨rfl, rfl⟩); refl
end

lemma C_eq_coe_nat (n : ℕ) : (C ↑n : mv_polynomial σ R) = n :=
by induction n; simp [nat.succ_eq_add_one, *]

theorem C_mul' : mv_polynomial.C a * p = a • p :=
begin
  apply finsupp.induction p,
  { exact (mul_zero $ mv_polynomial.C a).trans (@smul_zero R (mv_polynomial σ R) _ _ _ a).symm },
  intros p b f haf hb0 ih,
  rw [mul_add, ih, @smul_add R (mv_polynomial σ R) _ _ _ a], congr' 1,
  rw [add_monoid_algebra.mul_def, finsupp.smul_single],
  simp only [mv_polynomial.C],
  dsimp [mv_polynomial.monomial],
  rw [finsupp.sum_single_index, finsupp.sum_single_index, zero_add],
  { rw [mul_zero, finsupp.single_zero] },
  { rw finsupp.sum_single_index,
    all_goals { rw [zero_mul, finsupp.single_zero] }, }
end

lemma smul_eq_C_mul (p : mv_polynomial σ R) (a : R) : a • p = C a * p := C_mul'.symm

lemma X_pow_eq_single : X n ^ e = monomial (single n e) (1 : R) :=
begin
  induction e,
  { simp [X], refl },
  { simp [pow_succ, e_ih],
    simp [X, monomial, single_mul_single, nat.succ_eq_add_one, add_comm] }
end

lemma monomial_add_single : monomial (s + single n e) a = (monomial s a * X n ^ e) :=
by rw [X_pow_eq_single, monomial, monomial, monomial, single_mul_single]; simp

lemma monomial_single_add : monomial (single n e + s) a = (X n ^ e * monomial s a) :=
by rw [X_pow_eq_single, monomial, monomial, monomial, single_mul_single]; simp

lemma single_eq_C_mul_X {s : σ} {a : R} {n : ℕ} :
  monomial (single s n) a = C a * (X s)^n :=
by { rw [← zero_add (single s n), monomial_add_single, C], refl }

@[simp] lemma monomial_add {s : σ →₀ ℕ} {a b : R} :
  monomial s a + monomial s b = monomial s (a + b) :=
by simp [monomial]

@[simp] lemma monomial_mul {s s' : σ →₀ ℕ} {a b : R} :
  monomial s a * monomial s' b = monomial (s + s') (a * b) :=
by rw [monomial, monomial, monomial, add_monoid_algebra.single_mul_single]

@[simp] lemma monomial_zero {s : σ →₀ ℕ}: monomial s (0 : R) = 0 :=
by rw [monomial, single_zero]; refl

@[simp] lemma sum_monomial  {A : Type*} [add_comm_monoid A]
  {u : σ →₀ ℕ} {r : R} {b : (σ →₀ ℕ) → R → A} (w : b u 0 = 0) :
  sum (monomial u r) b = b u r :=
sum_single_index w

lemma monomial_eq : monomial s a = C a * (s.prod $ λn e, X n ^ e : mv_polynomial σ R) :=
begin
  apply @finsupp.induction σ ℕ _ _ s,
  { simp only [C, prod_zero_index]; exact (mul_one _).symm },
  { assume n e s hns he ih,
    rw [monomial_single_add, ih, prod_add_index, prod_single_index, mul_left_comm],
    { simp only [pow_zero], },
    { intro a, simp only [pow_zero], },
    { intros, rw pow_add, }, }
end

@[recursor 5]
lemma induction_on {M : mv_polynomial σ R → Prop} (p : mv_polynomial σ R)
  (h_C : ∀a, M (C a)) (h_add : ∀p q, M p → M q → M (p + q)) (h_X : ∀p n, M p → M (p * X n)) :
  M p :=
have ∀s a, M (monomial s a),
begin
  assume s a,
  apply @finsupp.induction σ ℕ _ _ s,
  { show M (monomial 0 a), from h_C a, },
  { assume n e p hpn he ih,
    have : ∀e:ℕ, M (monomial p a * X n ^ e),
    { intro e,
      induction e,
      { simp [ih] },
      { simp [ih, pow_succ', (mul_assoc _ _ _).symm, h_X, e_ih] } },
    simp [add_comm, monomial_add_single, this] }
end,
finsupp.induction p
  (by have : M (C 0) := h_C 0; rwa [C_0] at this)
  (assume s a p hsp ha hp, h_add _ _ (this s a) hp)

theorem induction_on' {P : mv_polynomial σ R → Prop} (p : mv_polynomial σ R)
    (h1 : ∀ (u : σ →₀ ℕ) (a : R), P (monomial u a))
    (h2 : ∀ (p q : mv_polynomial σ R), P p → P q → P (p + q)) : P p :=
finsupp.induction p (suffices P (monomial 0 0), by rwa monomial_zero at this,
                     show P (monomial 0 0), from h1 0 0)
                    (λ a b f ha hb hPf, h2 _ _ (h1 _ _) hPf)


lemma hom_eq_hom [semiring S₂]
  (f g : mv_polynomial σ R →+* S₂)
  (hC : ∀a:R, f (C a) = g (C a)) (hX : ∀n:σ, f (X n) = g (X n)) (p : mv_polynomial σ R) :
  f p = g p :=
mv_polynomial.induction_on p hC
  begin assume p q hp hq, rw [is_semiring_hom.map_add f, is_semiring_hom.map_add g, hp, hq] end
  begin assume p n hp, rw [is_semiring_hom.map_mul f, is_semiring_hom.map_mul g, hp, hX] end

lemma is_id (f : mv_polynomial σ R →+* mv_polynomial σ R)
  (hC : ∀a:R, f (C a) = (C a)) (hX : ∀n:σ, f (X n) = (X n)) (p : mv_polynomial σ R) :
  f p = p :=
hom_eq_hom f (ring_hom.id _) hC hX p

lemma ring_hom_ext {A : Type*} [comm_semiring A] (f g : mv_polynomial σ R →+* A)
  (hC : ∀ r, f (C r) = g (C r)) (hX : ∀ i, f (X i) = g (X i)) :
  f = g :=
begin
  ext p : 1,
  apply mv_polynomial.induction_on' p,
  { intros m r, rw [monomial_eq, finsupp.prod],
    simp only [monomial_eq, ring_hom.map_mul, ring_hom.map_prod, ring_hom.map_pow, hC, hX], },
  { intros p q hp hq, simp only [ring_hom.map_add, hp, hq] }
end

lemma alg_hom_ext {A : Type*} [comm_semiring A] [algebra R A]
  (f g : mv_polynomial σ R →ₐ[R] A) (hf : ∀ i : σ, f (X i) = g (X i)) :
  f = g :=
begin
  apply alg_hom.coe_ring_hom_injective,
  apply ring_hom_ext,
  { intro r,
    calc f (C r) = algebra_map R A r : f.commutes r
             ... = g (C r)           : (g.commutes r).symm },
  { simpa only [hf] },
end

@[simp] lemma alg_hom_C (f : mv_polynomial σ R →ₐ[R] mv_polynomial σ R) (r : R) :
  f (C r) = C r :=
f.commutes r

section coeff

section
-- While setting up `coeff`, we make `mv_polynomial` reducible so we can treat it as a function.
local attribute [reducible] mv_polynomial

/-- The coefficient of the monomial `m` in the multi-variable polynomial `p`. -/
def coeff (m : σ →₀ ℕ) (p : mv_polynomial σ R) : R := p m
end

lemma ext (p q : mv_polynomial σ R) :
  (∀ m, coeff m p = coeff m q) → p = q := ext

lemma ext_iff (p q : mv_polynomial σ R) :
  p = q ↔ (∀ m, coeff m p = coeff m q) :=
⟨ λ h m, by rw h, ext p q⟩

@[simp] lemma coeff_add (m : σ →₀ ℕ) (p q : mv_polynomial σ R) :
  coeff m (p + q) = coeff m p + coeff m q := add_apply

@[simp] lemma coeff_zero (m : σ →₀ ℕ) :
  coeff m (0 : mv_polynomial σ R) = 0 := rfl

@[simp] lemma coeff_zero_X (i : σ) : coeff 0 (X i : mv_polynomial σ R) = 0 :=
single_eq_of_ne (λ h, by cases single_eq_zero.1 h)

instance coeff.is_add_monoid_hom (m : σ →₀ ℕ) :
  is_add_monoid_hom (coeff m : mv_polynomial σ R → R) :=
{ map_add := coeff_add m,
  map_zero := coeff_zero m }

lemma coeff_sum {X : Type*} (s : finset X) (f : X → mv_polynomial σ R) (m : σ →₀ ℕ) :
  coeff m (∑ x in s, f x) = ∑ x in s, coeff m (f x) :=
(s.sum_hom _).symm

lemma monic_monomial_eq (m) : monomial m (1:R) = (m.prod $ λn e, X n ^ e : mv_polynomial σ R) :=
by simp [monomial_eq]

@[simp] lemma coeff_monomial (m n) (a) :
  coeff m (monomial n a : mv_polynomial σ R) = if n = m then a else 0 :=
by convert single_apply

@[simp] lemma coeff_C (m) (a) :
  coeff m (C a : mv_polynomial σ R) = if 0 = m then a else 0 :=
by convert single_apply

lemma coeff_X_pow (i : σ) (m) (k : ℕ) :
  coeff m (X i ^ k : mv_polynomial σ R) = if single i k = m then 1 else 0 :=
begin
  have := coeff_monomial m (finsupp.single i k) (1:R),
  rwa [@monomial_eq _ _ (1:R) (finsupp.single i k) _,
    C_1, one_mul, finsupp.prod_single_index] at this,
  exact pow_zero _
end

lemma coeff_X' (i : σ) (m) :
  coeff m (X i : mv_polynomial σ R) = if single i 1 = m then 1 else 0 :=
by rw [← coeff_X_pow, pow_one]

@[simp] lemma coeff_X (i : σ) :
  coeff (single i 1) (X i : mv_polynomial σ R) = 1 :=
by rw [coeff_X', if_pos rfl]

@[simp] lemma coeff_C_mul (m) (a : R) (p : mv_polynomial σ R) : coeff m (C a * p) = a * coeff m p :=
begin
  rw [mul_def], simp only [C, monomial], dsimp, rw [monomial],
  rw sum_single_index,
  { simp only [zero_add],
    convert sum_apply,
    simp only [single_apply, finsupp.sum],
    rw finset.sum_eq_single m,
    { rw if_pos rfl, refl },
    { intros m' hm' H, apply if_neg, exact H },
    { intros hm, rw if_pos rfl, rw not_mem_support_iff at hm, simp [hm] } },
  simp only [zero_mul, single_zero, zero_add, sum_zero],
end

lemma coeff_mul (p q : mv_polynomial σ R) (n : σ →₀ ℕ) :
  coeff n (p * q) = ∑ x in (antidiagonal n).support, coeff x.1 p * coeff x.2 q :=
begin
  rw mul_def,
  have := @finset.sum_sigma (σ →₀ ℕ) R _ _ p.support (λ _, q.support)
    (λ x, if (x.1 + x.2 = n) then coeff x.1 p * coeff x.2 q else 0),
  convert this.symm using 1; clear this,
  { rw [coeff],
    repeat {rw sum_apply, apply finset.sum_congr rfl, intros, dsimp only},
    convert single_apply },
  { have : (antidiagonal n).support.filter (λ x, x.1 ∈ p.support ∧ x.2 ∈ q.support) ⊆
           (antidiagonal n).support := finset.filter_subset _,
    rw [← finset.sum_sdiff this, finset.sum_eq_zero, zero_add], swap,
    { intros x hx,
      rw [finset.mem_sdiff, not_iff_not_of_iff (finset.mem_filter),
          not_and, not_and, not_mem_support_iff] at hx,
      by_cases H : x.1 ∈ p.support,
      { rw [coeff, coeff, hx.2 hx.1 H, mul_zero] },
      { rw not_mem_support_iff at H, rw [coeff, H, zero_mul] } },
    symmetry,
    rw [← finset.sum_sdiff (finset.filter_subset _), finset.sum_eq_zero, zero_add], swap,
    { intros x hx,
      rw [finset.mem_sdiff, not_iff_not_of_iff (finset.mem_filter), not_and] at hx,
      simp only [if_neg (hx.2 hx.1)] },
    { apply finset.sum_bij, swap 5,
      { intros x hx, exact (x.1, x.2) },
      { intros x hx, rw [finset.mem_filter, finset.mem_sigma] at hx,
        simpa [finset.mem_filter, mem_antidiagonal_support] using hx.symm },
      { intros x hx, rw finset.mem_filter at hx, simp only [if_pos hx.2], },
      { rintros ⟨i,j⟩ ⟨k,l⟩ hij hkl, simpa using and.intro },
      { rintros ⟨i,j⟩ hij, refine ⟨⟨i,j⟩, _, _⟩, { apply_instance },
        { rw [finset.mem_filter, mem_antidiagonal_support] at hij,
          simpa [finset.mem_filter, finset.mem_sigma] using hij.symm },
        { refl } } },
    all_goals { apply_instance } }
end

@[simp] lemma coeff_mul_X (m) (s : σ) (p : mv_polynomial σ R) :
  coeff (m + single s 1) (p * X s) = coeff m p :=
begin
  have : (m, single s 1) ∈ (m + single s 1).antidiagonal.support := mem_antidiagonal_support.2 rfl,
  rw [coeff_mul, ← finset.insert_erase this, finset.sum_insert (finset.not_mem_erase _ _),
      finset.sum_eq_zero, add_zero, coeff_X, mul_one],
  rintros ⟨i,j⟩ hij,
  rw [finset.mem_erase, mem_antidiagonal_support] at hij,
  by_cases H : single s 1 = j,
  { subst j, simpa using hij },
  { rw [coeff_X', if_neg H, mul_zero] },
end

lemma coeff_mul_X' (m) (s : σ) (p : mv_polynomial σ R) :
  coeff m (p * X s) = if s ∈ m.support then coeff (m - single s 1) p else 0 :=
begin
  split_ifs with h h,
  { conv_rhs {rw ← coeff_mul_X _ s},
    congr' with  t,
    by_cases hj : s = t,
    { subst t, simp only [nat_sub_apply, add_apply, single_eq_same],
      refine (nat.sub_add_cancel $ nat.pos_of_ne_zero _).symm, rwa mem_support_iff at h },
    { simp [single_eq_of_ne hj] } },
  { delta coeff, rw ← not_mem_support_iff, intro hm, apply h,
    have H := support_mul _ _ hm, simp only [finset.mem_bind] at H,
    rcases H with ⟨j, hj, i', hi', H⟩,
    delta X monomial at hi', rw mem_support_single at hi', cases hi', subst i',
    erw finset.mem_singleton at H, subst m,
    rw [mem_support_iff, add_apply, single_apply, if_pos rfl],
    intro H, rw [_root_.add_eq_zero_iff] at H, exact one_ne_zero H.2 }
end

lemma eq_zero_iff {p : mv_polynomial σ R} :
  p = 0 ↔ ∀ d, coeff d p = 0 :=
by { rw ext_iff, simp only [coeff_zero], }

lemma ne_zero_iff {p : mv_polynomial σ R} :
  p ≠ 0 ↔ ∃ d, coeff d p ≠ 0 :=
by { rw [ne.def, eq_zero_iff], push_neg, }

lemma exists_coeff_ne_zero {p : mv_polynomial σ R} (h : p ≠ 0) :
  ∃ d, coeff d p ≠ 0 :=
ne_zero_iff.mp h

<<<<<<< HEAD
lemma C_dvd_iff_dvd_coeff (r : α) (φ : mv_polynomial σ α) :
  C r ∣ φ ↔ ∀ i, r ∣ (φ.coeff i) :=
=======
lemma C_dvd_iff_dvd_coeff (r : R) (φ : mv_polynomial σ R) :
  C r ∣ φ ↔ ∀ i, r ∣ φ.coeff i :=
>>>>>>> bc3a6cfa
begin
  split,
  { rintros ⟨φ, rfl⟩ c, rw coeff_C_mul, apply dvd_mul_right },
  { intro h,
    choose c hc using h,
    classical,
<<<<<<< HEAD
    let c' : (σ →₀ ℕ) → α := λ i, if i ∈ φ.support then c i else 0,
    let ψ : mv_polynomial σ α := ∑ i in φ.support, monomial i (c' i),
    use ψ,
    apply mv_polynomial.ext, intro i,
    simp only [coeff_C_mul, coeff_sum, coeff_monomial],
    rw [finset.sum_eq_single i, if_pos rfl],
    { dsimp [c'], split_ifs with hi hi,
      { rw hc },
      { rw finsupp.not_mem_support_iff at hi, rwa [mul_zero] } },
    { intros j hj hji, convert if_neg hji },
    { intro hi, rw [if_pos rfl], exact if_neg hi } }
=======
    let c' : (σ →₀ ℕ) → R := λ i, if i ∈ φ.support then c i else 0,
    let ψ : mv_polynomial σ R := ∑ i in φ.support, monomial i (c' i),
    use ψ,
    apply mv_polynomial.ext, intro i,
    simp only [coeff_C_mul, coeff_sum, coeff_monomial, finset.sum_ite_eq', c'],
    split_ifs with hi hi,
    { rw hc },
    { rw finsupp.not_mem_support_iff at hi, rwa mul_zero } },
>>>>>>> bc3a6cfa
end

end coeff

section constant_coeff

/--
`constant_coeff p` returns the constant term of the polynomial `p`, defined as `coeff 0 p`.
This is a ring homomorphism.
-/
def constant_coeff : mv_polynomial σ R →+* R :=
{ to_fun := coeff 0,
  map_one' := by simp [coeff, add_monoid_algebra.one_def],
  map_mul' := by simp [coeff_mul, finsupp.support_single_ne_zero],
  map_zero' := coeff_zero _,
  map_add' := coeff_add _ }

lemma constant_coeff_eq : (constant_coeff : mv_polynomial σ R → R) = coeff 0 := rfl

@[simp]
lemma constant_coeff_C (r : R) :
  constant_coeff (C r : mv_polynomial σ R) = r :=
by simp [constant_coeff_eq]

@[simp]
lemma constant_coeff_X (i : σ) :
  constant_coeff (X i : mv_polynomial σ R) = 0 :=
by simp [constant_coeff_eq]

lemma constant_coeff_monomial (d : σ →₀ ℕ) (r : R) :
  constant_coeff (monomial d r) = if d = 0 then r else 0 :=
by rw [constant_coeff_eq, coeff_monomial]

end constant_coeff

section as_sum

@[simp]
lemma support_sum_monomial_coeff (p : mv_polynomial σ R) : ∑ v in p.support, monomial v (coeff v p) = p :=
finsupp.sum_single p

lemma as_sum (p : mv_polynomial σ R) : p = ∑ v in p.support, monomial v (coeff v p) :=
(support_sum_monomial_coeff p).symm

end as_sum


section eval₂
variables [comm_semiring S₁]
variables (f : R →+* S₁) (g : σ → S₁)

/-- Evaluate a polynomial `p` given a valuation `g` of all the variables
  and a ring hom `f` from the scalar ring to the target -/
def eval₂ (p : mv_polynomial σ R) : S₁ :=
p.sum (λs a, f a * s.prod (λn e, g n ^ e))

lemma eval₂_eq (g : R →+* S₁) (x : σ → S₁) (f : mv_polynomial σ R) :
  f.eval₂ g x = ∑ d in f.support, g (f.coeff d) * ∏ i in d.support, x i ^ d i :=
rfl

lemma eval₂_eq' [fintype σ] (g : R →+* S₁) (x : σ → S₁) (f : mv_polynomial σ R) :
  f.eval₂ g x = ∑ d in f.support, g (f.coeff d) * ∏ i, x i ^ d i :=
by { simp only [eval₂_eq, ← finsupp.prod_pow], refl }

@[simp] lemma eval₂_zero : (0 : mv_polynomial σ R).eval₂ f g = 0 :=
finsupp.sum_zero_index

section

@[simp] lemma eval₂_add : (p + q).eval₂ f g = p.eval₂ f g + q.eval₂ f g :=
finsupp.sum_add_index
  (by simp [is_semiring_hom.map_zero f])
  (by simp [add_mul, is_semiring_hom.map_add f])

@[simp] lemma eval₂_monomial : (monomial s a).eval₂ f g = f a * s.prod (λn e, g n ^ e) :=
finsupp.sum_single_index (by simp [is_semiring_hom.map_zero f])

@[simp] lemma eval₂_C (a) : (C a).eval₂ f g = f a :=
by simp [eval₂_monomial, C, prod_zero_index]

@[simp] lemma eval₂_one : (1 : mv_polynomial σ R).eval₂ f g = 1 :=
(eval₂_C _ _ _).trans (is_semiring_hom.map_one f)

@[simp] lemma eval₂_X (n) : (X n).eval₂ f g = g n :=
by simp [eval₂_monomial,
  is_semiring_hom.map_one f, X, prod_single_index, pow_one]

lemma eval₂_mul_monomial :
  ∀{s a}, (p * monomial s a).eval₂ f g = p.eval₂ f g * f a * s.prod (λn e, g n ^ e) :=
begin
  apply mv_polynomial.induction_on p,
  { assume a' s a,
    simp [C_mul_monomial, eval₂_monomial, is_semiring_hom.map_mul f] },
  { assume p q ih_p ih_q, simp [add_mul, eval₂_add, ih_p, ih_q] },
  { assume p n ih s a,
    from calc (p * X n * monomial s a).eval₂ f g = (p * monomial (single n 1 + s) a).eval₂ f g :
        by simp [monomial_single_add, -add_comm, pow_one, mul_assoc]
      ... = (p * monomial (single n 1) 1).eval₂ f g * f a * s.prod (λn e, g n ^ e) :
        by simp [ih, prod_single_index, prod_add_index, pow_one, pow_add, mul_assoc, mul_left_comm,
          is_semiring_hom.map_one f, -add_comm] }
end

@[simp] lemma eval₂_mul : ∀{p}, (p * q).eval₂ f g = p.eval₂ f g * q.eval₂ f g :=
begin
  apply mv_polynomial.induction_on q,
  { simp [C, eval₂_monomial, eval₂_mul_monomial, prod_zero_index] },
  { simp [mul_add, eval₂_add] {contextual := tt} },
  { simp [X, eval₂_monomial, eval₂_mul_monomial, (mul_assoc _ _ _).symm] { contextual := tt} }
end

@[simp] lemma eval₂_pow {p:mv_polynomial σ R} : ∀{n:ℕ}, (p ^ n).eval₂ f g = (p.eval₂ f g)^n
| 0       := eval₂_one _ _
| (n + 1) := by rw [pow_add, pow_one, pow_add, pow_one, eval₂_mul, eval₂_pow]

instance eval₂.is_semiring_hom : is_semiring_hom (eval₂ f g) :=
{ map_zero := eval₂_zero _ _,
  map_one := eval₂_one _ _,
  map_add := λ p q, eval₂_add _ _,
  map_mul := λ p q, eval₂_mul _ _ }

/-- `mv_polynomial.eval₂` as a `ring_hom`. -/
def eval₂_hom (f : R →+* S₁) (g : σ → S₁) : mv_polynomial σ R →+* S₁ := ring_hom.of (eval₂ f g)

@[simp] lemma coe_eval₂_hom (f : R →+* S₁) (g : σ → S₁) : ⇑(eval₂_hom f g) = eval₂ f g := rfl

lemma eval₂_hom_congr  {f₁ f₂ : R →+* S₁} {g₁ g₂ : σ → S₁} {p₁ p₂ : mv_polynomial σ R} :
  f₁ = f₂ → g₁ = g₂ → p₁ = p₂ →  eval₂_hom f₁ g₁ p₁ = eval₂_hom f₂ g₂ p₂ :=
by rintros rfl rfl rfl; refl
end

@[simp] lemma eval₂_hom_C (f : R →+* S₁) (g : σ → S₁) (r : R) :
  eval₂_hom f g (C r) = f r := eval₂_C f g r

@[simp] lemma eval₂_hom_X' (f : R →+* S₁) (g : σ → S₁) (i : σ) :
  eval₂_hom f g (X i) = g i := eval₂_X f g i

@[simp] lemma comp_eval₂_hom [comm_semiring S₂] (f : R →+* S₁) (g : σ → S₁) (φ : S₁ →+* S₂) :
  φ.comp (eval₂_hom f g) = (eval₂_hom (φ.comp f) (λ i, φ (g i))) :=
begin
  apply mv_polynomial.ring_hom_ext,
  { intro r, rw [ring_hom.comp_apply, eval₂_hom_C, eval₂_hom_C, ring_hom.comp_apply] },
  { intro i, rw [ring_hom.comp_apply, eval₂_hom_X', eval₂_hom_X'] }
end

lemma map_eval₂_hom  [comm_semiring S₂] (f : R →+* S₁) (g : σ → S₁) (φ : S₁ →+* S₂)
  (p : mv_polynomial σ R) :
  φ (eval₂_hom f g p) = (eval₂_hom (φ.comp f) (λ i, φ (g i)) p) :=
by { rw ← comp_eval₂_hom, refl }

lemma eval₂_hom_monomial (f : R →+* S₁) (g : σ → S₁) (d : σ →₀ ℕ) (r : R) :
  eval₂_hom f g (monomial d r) = f r * d.prod (λ i k, g i ^ k) :=
by simp only [monomial_eq, ring_hom.map_mul, eval₂_hom_C, finsupp.prod,
  ring_hom.map_prod, ring_hom.map_pow, eval₂_hom_X']

section
local attribute [instance, priority 10] is_semiring_hom.comp
lemma eval₂_comp_left {S₂} [comm_semiring S₂]
  (k : S₁ →+* S₂) (f : R →+* S₁) (g : σ → S₁)
  (p) : k (eval₂ f g p) = eval₂ (k.comp f) (k ∘ g) p :=
by apply mv_polynomial.induction_on p; simp [
  eval₂_add, k.map_add,
  eval₂_mul, k.map_mul] {contextual := tt}
end

@[simp] lemma eval₂_eta (p : mv_polynomial σ R) : eval₂ C X p = p :=
by apply mv_polynomial.induction_on p;
   simp [eval₂_add, eval₂_mul] {contextual := tt}

lemma eval₂_congr (g₁ g₂ : σ → S₁)
  (h : ∀ {i : σ} {c : σ →₀ ℕ}, i ∈ c.support → coeff c p ≠ 0 → g₁ i = g₂ i) :
  p.eval₂ f g₁ = p.eval₂ f g₂ :=
begin
  apply finset.sum_congr rfl,
  intros c hc, dsimp, congr' 1,
  apply finset.prod_congr rfl,
  intros i hi, dsimp, congr' 1,
  apply h hi,
  rwa finsupp.mem_support_iff at hc
end

@[simp] lemma eval₂_prod (s : finset S₂) (p : S₂ → mv_polynomial σ R) :
  eval₂ f g (∏ x in s, p x) = ∏ x in s, eval₂ f g (p x) :=
(s.prod_hom _).symm

@[simp] lemma eval₂_sum (s : finset S₂) (p : S₂ → mv_polynomial σ R) :
  eval₂ f g (∑ x in s, p x) = ∑ x in s, eval₂ f g (p x) :=
(s.sum_hom _).symm

attribute [to_additive] eval₂_prod

lemma eval₂_assoc (q : S₂ → mv_polynomial σ R) (p : mv_polynomial S₂ R) :
  eval₂ f (λ t, eval₂ f g (q t)) p = eval₂ f g (eval₂ C q p) :=
begin
  show _ = eval₂_hom f g (eval₂ C q p),
  rw eval₂_comp_left (eval₂_hom f g), congr' with a, simp,
end

end eval₂

section eval
variables {f : σ → R}

/-- Evaluate a polynomial `p` given a valuation `f` of all the variables -/
def eval (f : σ → R) : mv_polynomial σ R →+* R := eval₂_hom (ring_hom.id _) f

lemma eval_eq (x : σ → R) (f : mv_polynomial σ R) :
  eval x f = ∑ d in f.support, f.coeff d * ∏ i in d.support, x i ^ d i :=
rfl

lemma eval_eq' [fintype σ] (x : σ → R) (f : mv_polynomial σ R) :
  eval x f = ∑ d in f.support, f.coeff d * ∏ i, x i ^ d i :=
eval₂_eq' (ring_hom.id R) x f

lemma eval_monomial : eval f (monomial s a) = a * s.prod (λn e, f n ^ e) :=
eval₂_monomial _ _

@[simp] lemma eval_C : ∀ a, eval f (C a) = a := eval₂_C _ _

@[simp] lemma eval_X : ∀ n, eval f (X n) = f n := eval₂_X _ _

@[simp] lemma smul_eval (x) (p : mv_polynomial σ R) (s) : eval x (s • p) = s * eval x p :=
by rw [smul_eq_C_mul, (eval x).map_mul, eval_C]

lemma eval_sum {ι : Type*} (s : finset ι) (f : ι → mv_polynomial σ R) (g : σ → R) :
  eval g (∑ i in s, f i) = ∑ i in s, eval g (f i) :=
(eval g).map_sum _ _

@[to_additive]
lemma eval_prod {ι : Type*} (s : finset ι) (f : ι → mv_polynomial σ R) (g : σ → R) :
  eval g (∏ i in s, f i) = ∏ i in s, eval g (f i) :=
(eval g).map_prod _ _

theorem eval_assoc {τ}
  (f : σ → mv_polynomial τ R) (g : τ → R)
  (p : mv_polynomial σ R) :
  eval (eval g ∘ f) p = eval g (eval₂ C f p) :=
begin
  rw eval₂_comp_left (eval g),
  unfold eval, simp only [coe_eval₂_hom],
  congr' with a, simp
end

end eval

section map
variables [comm_semiring S₁]
variables (f : R →+* S₁)

/-- `map f p` maps a polynomial `p` across a ring hom `f` -/
def map : mv_polynomial σ R →+* mv_polynomial σ S₁ := eval₂_hom (C.comp f) X

@[simp] theorem map_monomial (s : σ →₀ ℕ) (a : R) : map f (monomial s a) = monomial s (f a) :=
(eval₂_monomial _ _).trans monomial_eq.symm

@[simp] theorem map_C : ∀ (a : R), map f (C a : mv_polynomial σ R) = C (f a) := map_monomial _ _

@[simp] theorem map_X : ∀ (n : σ), map f (X n : mv_polynomial σ R) = X n := eval₂_X _ _

theorem map_id : ∀ (p : mv_polynomial σ R), map (ring_hom.id R) p = p := eval₂_eta

theorem map_map [comm_semiring S₂]
  (g : S₁ →+* S₂)
  (p : mv_polynomial σ R) :
  map g (map f p) = map (g.comp f) p :=
(eval₂_comp_left (map g) (C.comp f) X p).trans $
begin
  congr,
  { ext1 a, simp only [map_C, comp_app, ring_hom.coe_comp], },
  { ext1 n, simp only [map_X, comp_app], }
end

theorem eval₂_eq_eval_map (g : σ → S₁) (p : mv_polynomial σ R) :
  p.eval₂ f g = eval g (map f p) :=
begin
  unfold map eval, simp only [coe_eval₂_hom],
  have h := eval₂_comp_left (eval₂_hom _ g),
  dsimp at h,
  rw h,
  congr,
  { ext1 a, simp only [coe_eval₂_hom, ring_hom.id_apply, comp_app, eval₂_C, ring_hom.coe_comp], },
  { ext1 n, simp only [comp_app, eval₂_X], },
end

lemma eval₂_comp_right {S₂} [comm_semiring S₂]
  (k : S₁ →+* S₂) (f : R →+* S₁) (g : σ → S₁)
  (p) : k (eval₂ f g p) = eval₂ k (k ∘ g) (map f p) :=
begin
  apply mv_polynomial.induction_on p,
  { intro r, rw [eval₂_C, map_C, eval₂_C] },
  { intros p q hp hq, rw [eval₂_add, k.map_add, (map f).map_add, eval₂_add, hp, hq] },
  { intros p s hp,
    rw [eval₂_mul, k.map_mul, (map f).map_mul, eval₂_mul, map_X, hp, eval₂_X, eval₂_X] }
end

lemma map_eval₂ (f : R →+* S₁) (g : S₂ → mv_polynomial S₃ R) (p : mv_polynomial S₂ R) :
  map f (eval₂ C g p) = eval₂ C (map f ∘ g) (map f p) :=
begin
  apply mv_polynomial.induction_on p,
  { intro r, rw [eval₂_C, map_C, map_C, eval₂_C] },
  { intros p q hp hq, rw [eval₂_add, (map f).map_add, hp, hq, (map f).map_add, eval₂_add] },
  { intros p s hp,
    rw [eval₂_mul, (map f).map_mul, hp, (map f).map_mul, map_X, eval₂_mul, eval₂_X, eval₂_X] }
end

lemma coeff_map (p : mv_polynomial σ R) : ∀ (m : σ →₀ ℕ), coeff m (map f p) = f (coeff m p) :=
begin
  apply mv_polynomial.induction_on p; clear p,
  { intros r m, rw [map_C], simp only [coeff_C], split_ifs, {refl}, rw f.map_zero },
  { intros p q hp hq m, simp only [hp, hq, (map f).map_add, coeff_add], rw f.map_add },
  { intros p i hp m, simp only [hp, (map f).map_mul, map_X],
    simp only [hp, mem_support_iff, coeff_mul_X'],
    split_ifs, {refl},
    rw is_semiring_hom.map_zero f }
end

lemma map_injective (hf : function.injective f) :
  function.injective (map f : mv_polynomial σ R → mv_polynomial σ S₁) :=
begin
  intros p q h,
  simp only [ext_iff, coeff_map] at h ⊢,
  intro m,
  exact hf (h m),
end

@[simp] lemma eval_map (f : R →+* S₁) (g : σ → S₁) (p : mv_polynomial σ R) :
  eval g (map f p) = eval₂ f g p :=
by { apply mv_polynomial.induction_on p; { simp { contextual := tt } } }

@[simp] lemma eval₂_map [comm_semiring S₂] (f : R →+* S₁) (g : σ → S₂) (φ : S₁ →+* S₂)
  (p : mv_polynomial σ R) :
  eval₂ φ g (map f p) = eval₂ (φ.comp f) g p :=
by { rw [← eval_map, ← eval_map, map_map], }

@[simp] lemma eval₂_hom_map_hom [comm_semiring S₂] (f : R →+* S₁) (g : σ → S₂) (φ : S₁ →+* S₂)
  (p : mv_polynomial σ R) :
  eval₂_hom φ g (map f p) = eval₂_hom (φ.comp f) g p :=
eval₂_map f g φ p

@[simp] lemma constant_coeff_map (f : R →+* S₁) (φ : mv_polynomial σ R) :
  constant_coeff (mv_polynomial.map f φ) = f (constant_coeff φ) :=
coeff_map f φ 0

lemma constant_coeff_comp_map (f : R →+* S₁) :
  (constant_coeff : mv_polynomial σ S₁ →+* S₁).comp (mv_polynomial.map f) = f.comp (constant_coeff) :=
by { ext, apply constant_coeff_map }

lemma support_map_subset (p : mv_polynomial σ R) : (map f p).support ⊆ p.support :=
begin
  intro x,
  simp only [finsupp.mem_support_iff],
  contrapose!,
  change p.coeff x = 0 → (map f p).coeff x = 0,
  rw coeff_map,
  intro hx,
  rw hx,
  exact ring_hom.map_zero f
end

lemma support_map_of_injective (p : mv_polynomial σ R) {f : R →+* S₁} (hf : injective f) :
  (map f p).support = p.support :=
begin
  apply finset.subset.antisymm,
  { exact mv_polynomial.support_map_subset _ _ },
  intros x hx,
  rw finsupp.mem_support_iff,
  contrapose! hx,
  simp only [not_not, finsupp.mem_support_iff],
  change (map f p).coeff x = 0 at hx,
  rw [coeff_map, ← f.map_zero] at hx,
  exact hf hx
end

lemma C_dvd_iff_map_hom_eq_zero
<<<<<<< HEAD
  (q : α →+* β) (r : α) (hr : ∀ r' : α, q r' = 0 ↔ r ∣ r')
  (φ : mv_polynomial σ α) :
=======
  (q : R →+* S₁) (r : R) (hr : ∀ r' : R, q r' = 0 ↔ r ∣ r')
  (φ : mv_polynomial σ R) :
>>>>>>> bc3a6cfa
  C r ∣ φ ↔ map q φ = 0 :=
begin
  rw [C_dvd_iff_dvd_coeff, mv_polynomial.ext_iff],
  simp only [coeff_map, ring_hom.coe_of, coeff_zero, hr],
end

end map


section aeval

/-! ### The algebra of multivariate polynomials -/

variables (f : σ → S₁)
variables [comm_semiring S₁] [algebra R S₁] [comm_semiring S₂]

/-- A map `σ → S₁` where `S₁` is an algebra over `R` generates an `R`-algebra homomorphism
from multivariate polynomials over `σ` to `S₁`. -/
def aeval : mv_polynomial σ R →ₐ[R] S₁ :=
{ commutes' := λ r, eval₂_C _ _ _
  .. eval₂_hom (algebra_map R S₁) f }

theorem aeval_def (p : mv_polynomial σ R) : aeval f p = eval₂ (algebra_map R S₁) f p := rfl

lemma aeval_eq_eval₂_hom (p : mv_polynomial σ R) :
  aeval f p = eval₂_hom (algebra_map R S₁) f p := rfl

@[simp] lemma aeval_X (s : σ) : aeval f (X s : mv_polynomial _ R) = f s := eval₂_X _ _ _

@[simp] lemma aeval_C (r : R) : aeval f (C r) = algebra_map R S₁ r := eval₂_C _ _ _

theorem eval_unique (φ : mv_polynomial σ R →ₐ[R] S₁) :
  φ = aeval (φ ∘ X) :=
begin
  ext p,
  apply mv_polynomial.induction_on p,
  { intro r, rw aeval_C, exact φ.commutes r },
  { intros f g ih1 ih2,
    rw [φ.map_add, ih1, ih2, alg_hom.map_add] },
  { intros p j ih,
    rw [φ.map_mul, alg_hom.map_mul, aeval_X, ih] }
end

lemma comp_aeval {B : Type*} [comm_semiring B] [algebra R B]
  (φ : S₁ →ₐ[R] B) :
  φ.comp (aeval f) = (aeval (λ i, φ (f i))) :=
begin
  apply mv_polynomial.alg_hom_ext,
  intros i,
  rw [alg_hom.comp_apply, aeval_X, aeval_X],
end

@[simp] lemma map_aeval {B : Type*} [comm_semiring B]
  (g : σ → S₁) (φ : S₁ →+* B) (p : mv_polynomial σ R) :
  φ (aeval g p) = (eval₂_hom (φ.comp (algebra_map R S₁)) (λ i, φ (g i)) p) :=
by { rw ← comp_eval₂_hom, refl }

@[simp] lemma aeval_zero (p : mv_polynomial σ R) :
  aeval (0 : σ → S₁) p = algebra_map _ _ (constant_coeff p) :=
begin
  apply mv_polynomial.induction_on p,
  { simp only [aeval_C, forall_const, if_true, constant_coeff_C, eq_self_iff_true] },
  { intros, simp only [*, alg_hom.map_add, ring_hom.map_add, coeff_add] },
  { intros,
    simp only [ring_hom.map_mul, constant_coeff_X, pi.zero_apply, ring_hom.map_zero, eq_self_iff_true,
      mem_support_iff, not_true, aeval_X, if_false, ne.def, mul_zero, alg_hom.map_mul, zero_apply] }
end

@[simp] lemma aeval_zero' (p : mv_polynomial σ R) :
  aeval (λ _, 0 : σ → S₁) p = algebra_map _ _ (constant_coeff p) :=
aeval_zero p

lemma aeval_monomial (g : σ → S₁) (d : σ →₀ ℕ) (r : R) :
  aeval g (monomial d r) = algebra_map _ _ r * d.prod (λ i k, g i ^ k) :=
eval₂_hom_monomial _ _ _ _

lemma eval₂_hom_eq_zero (f : R →+* S₂) (g : σ → S₂) (φ : mv_polynomial σ R)
  (h : ∀ d, φ.coeff d ≠ 0 → ∃ i ∈ d.support, g i = 0) :
  eval₂_hom f g φ = 0 :=
begin
  rw [φ.as_sum, ring_hom.map_sum, finset.sum_eq_zero],
  intros d hd,
  obtain ⟨i, hi, hgi⟩ : ∃ i ∈ d.support, g i = 0 := h d (finsupp.mem_support_iff.mp hd),
  rw [eval₂_hom_monomial, finsupp.prod, finset.prod_eq_zero hi, mul_zero],
  rw [hgi, zero_pow],
  rwa [nat.pos_iff_ne_zero, ← finsupp.mem_support_iff]
end

lemma aeval_eq_zero [algebra R S₂] (f : σ → S₂) (φ : mv_polynomial σ R)
  (h : ∀ d, φ.coeff d ≠ 0 → ∃ i ∈ d.support, f i = 0) :
  aeval f φ = 0 :=
eval₂_hom_eq_zero _ _ _ h

end aeval

end comm_semiring
end mv_polynomial<|MERGE_RESOLUTION|>--- conflicted
+++ resolved
@@ -457,32 +457,14 @@
   ∃ d, coeff d p ≠ 0 :=
 ne_zero_iff.mp h
 
-<<<<<<< HEAD
-lemma C_dvd_iff_dvd_coeff (r : α) (φ : mv_polynomial σ α) :
-  C r ∣ φ ↔ ∀ i, r ∣ (φ.coeff i) :=
-=======
 lemma C_dvd_iff_dvd_coeff (r : R) (φ : mv_polynomial σ R) :
   C r ∣ φ ↔ ∀ i, r ∣ φ.coeff i :=
->>>>>>> bc3a6cfa
 begin
   split,
   { rintros ⟨φ, rfl⟩ c, rw coeff_C_mul, apply dvd_mul_right },
   { intro h,
     choose c hc using h,
     classical,
-<<<<<<< HEAD
-    let c' : (σ →₀ ℕ) → α := λ i, if i ∈ φ.support then c i else 0,
-    let ψ : mv_polynomial σ α := ∑ i in φ.support, monomial i (c' i),
-    use ψ,
-    apply mv_polynomial.ext, intro i,
-    simp only [coeff_C_mul, coeff_sum, coeff_monomial],
-    rw [finset.sum_eq_single i, if_pos rfl],
-    { dsimp [c'], split_ifs with hi hi,
-      { rw hc },
-      { rw finsupp.not_mem_support_iff at hi, rwa [mul_zero] } },
-    { intros j hj hji, convert if_neg hji },
-    { intro hi, rw [if_pos rfl], exact if_neg hi } }
-=======
     let c' : (σ →₀ ℕ) → R := λ i, if i ∈ φ.support then c i else 0,
     let ψ : mv_polynomial σ R := ∑ i in φ.support, monomial i (c' i),
     use ψ,
@@ -491,7 +473,6 @@
     split_ifs with hi hi,
     { rw hc },
     { rw finsupp.not_mem_support_iff at hi, rwa mul_zero } },
->>>>>>> bc3a6cfa
 end
 
 end coeff
@@ -865,13 +846,8 @@
 end
 
 lemma C_dvd_iff_map_hom_eq_zero
-<<<<<<< HEAD
-  (q : α →+* β) (r : α) (hr : ∀ r' : α, q r' = 0 ↔ r ∣ r')
-  (φ : mv_polynomial σ α) :
-=======
   (q : R →+* S₁) (r : R) (hr : ∀ r' : R, q r' = 0 ↔ r ∣ r')
   (φ : mv_polynomial σ R) :
->>>>>>> bc3a6cfa
   C r ∣ φ ↔ map q φ = 0 :=
 begin
   rw [C_dvd_iff_dvd_coeff, mv_polynomial.ext_iff],
