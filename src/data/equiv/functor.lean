/-
Copyright (c) 2019 Johan Commelin. All rights reserved.
Released under Apache 2.0 license as described in the file LICENSE.
Authors: Johan Commelin, Simon Hudon, Scott Morrison
-/

import data.equiv.basic
import category.bifunctor

/-!
# Functor and bifunctors can be applied to `equiv`s.

We define
<<<<<<< HEAD
```
=======
```lean
>>>>>>> b66cc7fd
def functor.map_equiv (f : Type u → Type v) [functor f] [is_lawful_functor f] :
  α ≃ β → f α ≃ f β
```
and
<<<<<<< HEAD
```
=======
```lean
>>>>>>> b66cc7fd
def bifunctor.map_equiv (F : Type u → Type v → Type w) [bifunctor F] [is_lawful_bifunctor F] :
  α ≃ β → α' ≃ β' → F α α' ≃ F β β'
```
-/

universes u v w

variables {α β : Type u}
open equiv

namespace functor

variables (f : Type u → Type v) [functor f] [is_lawful_functor f]

/-- Apply a functor to an `equiv`. -/
def map_equiv (h : α ≃ β) : f α ≃ f β :=
{ to_fun    := map h,
  inv_fun   := map h.symm,
  left_inv  := λ x,
    by { rw map_map, convert is_lawful_functor.id_map x, ext a, apply symm_apply_apply },
  right_inv := λ x,
    by { rw map_map, convert is_lawful_functor.id_map x, ext a, apply apply_symm_apply } }

@[simp]
lemma map_equiv_apply (h : α ≃ β) (x : f α) :
  (map_equiv f h : f α ≃ f β) x = map h x := rfl

@[simp]
lemma map_equiv_symm_apply (h : α ≃ β) (y : f β) :
  (map_equiv f h : f α ≃ f β).symm y = map h.symm y := rfl

end functor

namespace bifunctor

variables {α' β' : Type v} (F : Type u → Type v → Type w) [bifunctor F] [is_lawful_bifunctor F]

/-- Apply a bifunctor to a pair of `equiv`s. -/
def map_equiv (h : α ≃ β) (h' : α' ≃ β') : F α α' ≃ F β β' :=
{ to_fun    := bimap h h',
  inv_fun   := bimap h.symm h'.symm,
  left_inv  := λ x,
    by { rw bimap_bimap, convert is_lawful_bifunctor.id_bimap x; { ext a, apply symm_apply_apply } },
  right_inv := λ x,
    by { rw bimap_bimap, convert is_lawful_bifunctor.id_bimap x; { ext a, apply apply_symm_apply } } }

@[simp]
lemma map_equiv_apply (h : α ≃ β) (h' : α' ≃ β') (x : F α α') :
  (map_equiv F h h' : F α α' ≃ F β β') x = bimap h h' x := rfl

@[simp]
lemma map_equiv_symm_apply (h : α ≃ β) (h' : α' ≃ β') (y : F β β') :
  (map_equiv F h h' : F α α' ≃ F β β').symm y = bimap h.symm h'.symm y := rfl

end bifunctor<|MERGE_RESOLUTION|>--- conflicted
+++ resolved
@@ -11,20 +11,12 @@
 # Functor and bifunctors can be applied to `equiv`s.
 
 We define
-<<<<<<< HEAD
-```
-=======
 ```lean
->>>>>>> b66cc7fd
 def functor.map_equiv (f : Type u → Type v) [functor f] [is_lawful_functor f] :
   α ≃ β → f α ≃ f β
 ```
 and
-<<<<<<< HEAD
-```
-=======
 ```lean
->>>>>>> b66cc7fd
 def bifunctor.map_equiv (F : Type u → Type v → Type w) [bifunctor F] [is_lawful_bifunctor F] :
   α ≃ β → α' ≃ β' → F α α' ≃ F β β'
 ```
