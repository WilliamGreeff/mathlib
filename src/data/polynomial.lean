/-
Copyright (c) 2018 Chris Hughes. All rights reserved.
Released under Apache 2.0 license as described in the file LICENSE.
Authors: Chris Hughes, Johannes Hölzl, Scott Morrison, Jens Wagemaker
-/
import data.monoid_algebra
import algebra.gcd_domain
import ring_theory.euclidean_domain
import ring_theory.multiplicity
import tactic.ring_exp
import deprecated.field

/-!
# Theory of univariate polynomials

Polynomials are represented as `add_monoid_algebra R ℕ`, where `R` is a commutative semiring.
-/

noncomputable theory
local attribute [instance, priority 100] classical.prop_decidable

local attribute [instance, priority 10] is_semiring_hom.comp is_ring_hom.comp

/-- `polynomial R` is the type of univariate polynomials over `R`.

Polynomials should be seen as (semi-)rings with the additional constructor `X`.
The embedding from `R` is called `C`. -/
def polynomial (R : Type*) [semiring R] := add_monoid_algebra R ℕ

open finsupp finset add_monoid_algebra
open_locale big_operators

namespace polynomial
universes u v w x y z
variables {R : Type u} {S : Type v} {T : Type w} {ι : Type x} {k : Type y} {A : Type z}
  {a b : R} {m n : ℕ}

section semiring
variables [semiring R] {p q r : polynomial R}

instance : inhabited (polynomial R) := finsupp.inhabited
instance : semiring (polynomial R) := add_monoid_algebra.semiring
instance : has_scalar R (polynomial R) := add_monoid_algebra.has_scalar
instance : semimodule R (polynomial R) := add_monoid_algebra.semimodule

/-- The coercion turning a `polynomial` into the function which reports the coefficient of a given
monomial `X^n` -/
def coeff_coe_to_fun : has_coe_to_fun (polynomial R) :=
finsupp.has_coe_to_fun

local attribute [instance] coeff_coe_to_fun

@[simp] lemma support_zero : (0 : polynomial R).support = ∅ := rfl

/-- `monomial s a` is the monomial `a * X^s` -/
@[reducible]
def monomial (n : ℕ) (a : R) : polynomial R := finsupp.single n a

@[simp] lemma monomial_zero (n : ℕ) :
  monomial n (0 : R) = 0 :=
by simp [monomial]

lemma monomial_add (n : ℕ) (r s : R) :
  monomial n (r + s) = monomial n r + monomial n s :=
by simp [monomial]

/-- `X` is the polynomial variable (aka indeterminant). -/
def X : polynomial R := monomial 1 1

/-- `X` commutes with everything, even when the coefficients are noncommutative. -/
lemma X_mul : X * p = p * X :=
begin
  ext,
  simp [X, monomial, add_monoid_algebra.mul_apply, sum_single_index, add_comm],
end

lemma X_pow_mul {n : ℕ} : X^n * p = p * X^n :=
begin
  induction n with n ih,
  { simp, },
  { conv_lhs { rw pow_succ', },
    rw [mul_assoc, X_mul, ←mul_assoc, ih, mul_assoc, ←pow_succ'], }
end

lemma X_pow_mul_assoc {n : ℕ} : (p * X^n) * q = (p * q) * X^n :=
by rw [mul_assoc, X_pow_mul, ←mul_assoc]

/-- coeff p n is the coefficient of X^n in p -/
def coeff (p : polynomial R) := p.to_fun

@[simp] lemma coeff_mk (s) (f) (h) : coeff (finsupp.mk s f h : polynomial R) = f := rfl

instance [has_repr R] : has_repr (polynomial R) :=
⟨λ p, if p = 0 then "0"
  else (p.support.sort (≤)).foldr
    (λ n a, a ++ (if a = "" then "" else " + ") ++
      if n = 0
        then "C (" ++ repr (coeff p n) ++ ")"
        else if n = 1
          then if (coeff p n) = 1 then "X" else "C (" ++ repr (coeff p n) ++ ") * X"
          else if (coeff p n) = 1 then "X ^ " ++ repr n
            else "C (" ++ repr (coeff p n) ++ ") * X ^ " ++ repr n) ""⟩

theorem ext_iff {p q : polynomial R} : p = q ↔ ∀ n, coeff p n = coeff q n :=
⟨λ h n, h ▸ rfl, finsupp.ext⟩

@[ext] lemma ext {p q : polynomial R} : (∀ n, coeff p n = coeff q n) → p = q :=
(@ext_iff _ _ p q).2

/-- `degree p` is the degree of the polynomial `p`, i.e. the largest `X`-exponent in `p`.
`degree p = some n` when `p ≠ 0` and `n` is the highest power of `X` that appears in `p`, otherwise
`degree 0 = ⊥`. -/
def degree (p : polynomial R) : with_bot ℕ := p.support.sup some

lemma degree_lt_wf : well_founded (λp q : polynomial R, degree p < degree q) :=
inv_image.wf degree (with_bot.well_founded_lt nat.lt_wf)

instance : has_well_founded (polynomial R) := ⟨_, degree_lt_wf⟩

/-- `nat_degree p` forces `degree p` to ℕ, by defining nat_degree 0 = 0. -/
def nat_degree (p : polynomial R) : ℕ := (degree p).get_or_else 0

section coeff

lemma apply_eq_coeff : p n = coeff p n := rfl

@[simp] lemma coeff_zero (n : ℕ) : coeff (0 : polynomial R) n = 0 := rfl

-- FIXME rename `coeff_monomial`?
lemma coeff_single : coeff (single n a) m = if n = m then a else 0 :=
by { dsimp [single, finsupp.single], congr }

@[simp] lemma coeff_one_zero : coeff (1 : polynomial R) 0 = 1 :=
coeff_single

@[simp]
lemma coeff_add (p q : polynomial R) (n : ℕ) : coeff (p + q) n = coeff p n + coeff q n := rfl

instance coeff.is_add_monoid_hom {n : ℕ} : is_add_monoid_hom (λ p : polynomial R, p.coeff n) :=
{ map_add  := λ p q, coeff_add p q n,
  map_zero := coeff_zero _ }

@[simp] lemma coeff_X_one : coeff (X : polynomial R) 1 = 1 := coeff_single

@[simp] lemma coeff_X_zero : coeff (X : polynomial R) 0 = 0 := coeff_single

lemma coeff_X : coeff (X : polynomial R) n = if 1 = n then 1 else 0 := coeff_single

lemma coeff_sum [semiring S] (n : ℕ) (f : ℕ → R → polynomial S) :
  coeff (p.sum f) n = p.sum (λ a b, coeff (f a b) n) := finsupp.sum_apply

@[simp] lemma coeff_smul (p : polynomial R) (r : R) (n : ℕ) :
coeff (r • p) n = r * coeff p n := finsupp.smul_apply

@[simp, priority 990]
lemma coeff_one (n : ℕ) : coeff (1 : polynomial R) n = if 0 = n then 1 else 0 :=
coeff_single

lemma coeff_mul (p q : polynomial R) (n : ℕ) :
  coeff (p * q) n = ∑ x in nat.antidiagonal n, coeff p x.1 * coeff q x.2 :=
have hite : ∀ a : ℕ × ℕ, ite (a.1 + a.2 = n) (coeff p (a.fst) * coeff q (a.snd)) 0 ≠ 0
    → a.1 + a.2 = n, from λ a ha, by_contradiction
  (λ h, absurd (eq.refl (0 : R)) (by rwa if_neg h at ha)),
calc coeff (p * q) n = ∑ a in p.support, ∑ b in q.support,
    ite (a + b = n) (coeff p a * coeff q b) 0 :
  by simp only [mul_def, coeff_sum, coeff_single]; refl
... = ∑ v in p.support.product q.support, ite (v.1 + v.2 = n) (coeff p v.1 * coeff q v.2) 0 :
  by rw sum_product
... = ∑ x in nat.antidiagonal n, coeff p x.1 * coeff q x.2 :
begin
  refine sum_bij_ne_zero (λ x _ _, x)
  (λ x _ hx, nat.mem_antidiagonal.2 (hite x hx)) (λ _ _ _ _ _ _ h, h)
  (λ x h₁ h₂, ⟨x, _, _, rfl⟩) _,
  { rw [mem_product, mem_support_iff, mem_support_iff],
    exact ⟨ne_zero_of_mul_ne_zero_right h₂, ne_zero_of_mul_ne_zero_left h₂⟩ },
  { rw nat.mem_antidiagonal at h₁, rwa [if_pos h₁] },
  { intros x h hx, rw [if_pos (hite x hx)] }
end

@[simp] lemma mul_coeff_zero (p q : polynomial R) : coeff (p * q) 0 = coeff p 0 * coeff q 0 :=
by simp [coeff_mul]

lemma monomial_one_eq_X_pow : ∀{n}, monomial n (1 : R) = X^n
| 0     := rfl
| (n+1) :=
  calc monomial (n + 1) (1 : R) = monomial n 1 * X : by rw [X, single_mul_single, mul_one]
    ... = X^n * X : by rw [monomial_one_eq_X_pow]
    ... = X^(n+1) : by simp only [pow_add, pow_one]

lemma monomial_eq_smul_X {n} : monomial n (a : R) = a • X^n :=
begin
  calc monomial n a = monomial n (a * 1) : by simp
    ... = a • monomial n 1 : (smul_single' _ _ _).symm
    ... = a • X^n  : by rw monomial_one_eq_X_pow
end

@[simp] lemma coeff_X_pow (k n : ℕ) :
  coeff (X^k : polynomial R) n = if n = k then 1 else 0 :=
by rw [← monomial_one_eq_X_pow]; simp [monomial, single, eq_comm, coeff]; congr

theorem coeff_mul_X_pow (p : polynomial R) (n d : ℕ) :
  coeff (p * polynomial.X ^ n) (d + n) = coeff p d :=
begin
  rw [coeff_mul, sum_eq_single (d,n), coeff_X_pow, if_pos rfl, mul_one],
  { rintros ⟨i,j⟩ h1 h2, rw [coeff_X_pow, if_neg, mul_zero], rintro rfl, apply h2,
    rw [nat.mem_antidiagonal, add_right_cancel_iff] at h1, subst h1 },
  { exact λ h1, (h1 (nat.mem_antidiagonal.2 rfl)).elim }
end

@[simp] theorem coeff_mul_X (p : polynomial R) (n : ℕ) :
  coeff (p * X) (n + 1) = coeff p n :=
by simpa only [pow_one] using coeff_mul_X_pow p 1 n

theorem mul_X_pow_eq_zero {p : polynomial R} {n : ℕ}
  (H : p * X ^ n = 0) : p = 0 :=
ext $ λ k, (coeff_mul_X_pow p n k).symm.trans $ ext_iff.1 H (k+n)

end coeff

section C
/-- `C a` is the constant polynomial `a`. -/
def C : R →+* polynomial R := add_monoid_algebra.algebra_map' (ring_hom.id R)

lemma C_def (a : R) : C a = monomial 0 a := rfl

lemma single_eq_C_mul_X : ∀{n}, monomial n a = C a * X^n
| 0     := (mul_one _).symm
| (n+1) :=
  calc monomial (n + 1) a = monomial n a * X : by rw [X, single_mul_single, mul_one]
    ... = (C a * X^n) * X : by rw [single_eq_C_mul_X]
    ... = C a * X^(n+1) : by simp only [pow_add, mul_assoc, pow_one]

lemma sum_C_mul_X_eq (p : polynomial R) : p.sum (λn a, C a * X^n) = p :=
eq.trans (sum_congr rfl $ assume n hn, single_eq_C_mul_X.symm) (finsupp.sum_single _)

lemma sum_monomial_eq (p : polynomial R) : p.sum (λn a, monomial n a) = p :=
by simp only [single_eq_C_mul_X, sum_C_mul_X_eq]

@[elab_as_eliminator] protected lemma induction_on {M : polynomial R → Prop} (p : polynomial R)
  (h_C : ∀a, M (C a))
  (h_add : ∀p q, M p → M q → M (p + q))
  (h_monomial : ∀(n : ℕ) (a : R), M (C a * X^n) → M (C a * X^(n+1))) :
  M p :=
have ∀{n:ℕ} {a}, M (C a * X^n),
begin
  assume n a,
  induction n with n ih,
  { simp only [pow_zero, mul_one, h_C] },
  { exact h_monomial _ _ ih }
end,
finsupp.induction p
  (suffices M (C 0), by { convert this, exact single_zero.symm, },
    h_C 0)
  (assume n a p _ _ hp, suffices M (C a * X^n + p), by { convert this, exact single_eq_C_mul_X },
    h_add _ _ this hp)

/--
To prove something about polynomials,
it suffices to show the condition is closed under taking sums,
and it holds for monomials.
-/
@[elab_as_eliminator] protected lemma induction_on' {M : polynomial R → Prop} (p : polynomial R)
  (h_add : ∀p q, M p → M q → M (p + q))
  (h_monomial : ∀(n : ℕ) (a : R), M (monomial n a)) :
  M p :=
polynomial.induction_on p (h_monomial 0) h_add
(λ n a h, begin rw ←single_eq_C_mul_X at ⊢, exact h_monomial _ _, end)

lemma C_0 : C (0 : R) = 0 := single_zero

lemma C_1 : C (1 : R) = 1 := rfl

lemma C_mul : C (a * b) = C a * C b := C.map_mul a b

lemma C_add : C (a + b) = C a + C b := C.map_add a b

instance C.is_semiring_hom : is_semiring_hom (C : R → polynomial R) :=
C.is_semiring_hom

lemma C_pow : C (a ^ n) = C a ^ n := C.map_pow a n

@[simp]
lemma C_eq_nat_cast (n : ℕ) : C (n : R) = (n : polynomial R) :=
C.map_nat_cast n

end C

section coeff

lemma coeff_C : coeff (C a) n = ite (n = 0) a 0 :=
by simp [coeff, eq_comm, C_def, monomial, single]; congr

@[simp] lemma coeff_C_zero : coeff (C a) 0 = a := coeff_single

lemma coeff_C_mul_X (x : R) (k n : ℕ) :
  coeff (C x * X^k : polynomial R) n = if n = k then x else 0 :=
by rw [← single_eq_C_mul_X]; simp [monomial, single, eq_comm, coeff]; congr

@[simp] lemma coeff_C_mul (p : polynomial R) : coeff (C a * p) n = a * coeff p n :=
begin
  conv in (a * _) { rw [← @sum_single _ _ _ p, coeff_sum] },
  rw [mul_def, C_def, sum_single_index],
  { simp [coeff_single, finsupp.mul_sum, coeff_sum],
    apply sum_congr rfl,
    assume i hi, by_cases i = n; simp [h] },
  { simp [finsupp.sum] }
end

@[simp] lemma coeff_mul_C (p : polynomial R) (n : ℕ) (a : R) :
  coeff (p * C a) n = coeff p n * a :=
begin
  conv_rhs { rw [← @finsupp.sum_single _ _ _ p, coeff_sum] },
  rw [mul_def, C_def], simp_rw [sum_single_index],
  { simp [coeff_single, finsupp.sum_mul, coeff_sum],
    apply sum_congr rfl,
    assume i hi, by_cases i = n; simp [h, sum_single_index], },
end

theorem coeff_mul_monomial (p : polynomial R) (n d : ℕ) (r : R) :
  coeff (p * monomial n r) (d + n) = coeff p d * r :=
by rw [single_eq_C_mul_X, ←X_pow_mul, ←mul_assoc, coeff_mul_C, coeff_mul_X_pow]

theorem coeff_monomial_mul (p : polynomial R) (n d : ℕ) (r : R) :
  coeff (monomial n r * p) (d + n) = r * coeff p d :=
by rw [single_eq_C_mul_X, mul_assoc, coeff_C_mul, X_pow_mul, coeff_mul_X_pow]

@[simp]
theorem coeff_mul_monomial_zero (p : polynomial R) (d : ℕ) (r : R) :
  coeff (p * monomial 0 r) d = coeff p d * r :=
coeff_mul_monomial p 0 d r

@[simp]
theorem coeff_monomial_zero_mul (p : polynomial R) (d : ℕ) (r : R) :
  coeff (monomial 0 r * p) d = r * coeff p d :=
coeff_monomial_mul p 0 d r

end coeff

section C

lemma C_mul' (a : R) (f : polynomial R) : C a * f = a • f :=
ext $ λ n, coeff_C_mul f

lemma C_inj : C a = C b ↔ a = b :=
⟨λ h, coeff_C_zero.symm.trans (h.symm ▸ coeff_C_zero), congr_arg C⟩

end C

section eval₂
variables [semiring S]

section
variables (f : R →+* S) (x : S)

/-- Evaluate a polynomial `p` given a ring hom `f` from the scalar ring
  to the target and a value `x` for the variable in the target -/
def eval₂ (p : polynomial R) : S :=
p.sum (λ e a, f a * x ^ e)

@[simp] lemma eval₂_zero : (0 : polynomial R).eval₂ f x = 0 :=
finsupp.sum_zero_index

@[simp] lemma eval₂_C : (C a).eval₂ f x = f a :=
<<<<<<< HEAD
(sum_single_index $ by rw [f.map_zero, zero_mul]).trans $ by simp [pow_zero, mul_one]
=======
(sum_single_index $ by rw [f.map_zero, zero_mul]).trans $ by rw [pow_zero, mul_one]
>>>>>>> a143c386

@[simp] lemma eval₂_X : X.eval₂ f x = x :=
(sum_single_index $ by rw [f.map_zero, zero_mul]).trans $ by rw [f.map_one, one_mul, pow_one]

@[simp] lemma eval₂_monomial {n : ℕ} {r : R} : (monomial n r).eval₂ f x = (f r) * x^n :=
begin
  apply sum_single_index,
  simp,
end

@[simp] lemma eval₂_X_pow {n : ℕ} : (X^n).eval₂ f x = x^n :=
begin
  rw ←monomial_one_eq_X_pow,
  convert eval₂_monomial f x,
  simp,
end

@[simp] lemma eval₂_add : (p + q).eval₂ f x = p.eval₂ f x + q.eval₂ f x :=
finsupp.sum_add_index
  (λ _, by rw [f.map_zero, zero_mul])
  (λ _ _ _, by rw [f.map_add, add_mul])

@[simp] lemma eval₂_one : (1 : polynomial R).eval₂ f x = 1 :=
by rw [← C_1, eval₂_C, f.map_one]

@[simp] lemma eval₂_smul (g : R →+* S) (p : polynomial R) (x : S) {s : R} :
  eval₂ g x (s • p) = g s • eval₂ g x p :=
begin
  simp only [eval₂, sum_smul_index, forall_const, zero_mul, g.map_zero, g.map_mul, mul_assoc],
  -- Why doesn't `rw [←finsupp.mul_sum]` work?
  convert (@finsupp.mul_sum _ _ _ _ _ (g s) p (λ i a, (g a * x ^ i))).symm,
end

instance eval₂.is_add_monoid_hom : is_add_monoid_hom (eval₂ f x) :=
{ map_zero := eval₂_zero _ _, map_add := λ _ _, eval₂_add _ _ }

variables [semiring T]

lemma eval₂_sum (p : polynomial T) (g : ℕ → T → polynomial R) (x : S) :
  (p.sum g).eval₂ f x = p.sum (λ n a, (g n a).eval₂ f x) :=
finsupp.sum_sum_index (by simp [is_add_monoid_hom.map_zero f])
  (by intros; simp [right_distrib, is_add_monoid_hom.map_add f])

end

end eval₂

section eval
variable {x : R}

/-- `eval x p` is the evaluation of the polynomial `p` at `x` -/
def eval : R → polynomial R → R := eval₂ (ring_hom.id _)

@[simp] lemma eval_C : (C a).eval x = a := eval₂_C _ _

@[simp] lemma eval_nat_cast {n : ℕ} : (n : polynomial R).eval x = n :=
by simp only [←C_eq_nat_cast, eval_C]

@[simp] lemma eval_X : X.eval x = x := eval₂_X _ _

@[simp] lemma eval_monomial {n a} : (monomial n a).eval x = a * x^n :=
eval₂_monomial _ _

@[simp] lemma eval_zero : (0 : polynomial R).eval x = 0 :=  eval₂_zero _ _

@[simp] lemma eval_add : (p + q).eval x = p.eval x + q.eval x := eval₂_add _ _

@[simp] lemma eval_one : (1 : polynomial R).eval x = 1 := eval₂_one _ _

@[simp] lemma eval_smul (p : polynomial R) (x : R) {s : R} :
  (s • p).eval x = s • p.eval x :=
eval₂_smul (ring_hom.id _) _ _

lemma eval_sum (p : polynomial R) (f : ℕ → R → polynomial R) (x : R) :
  (p.sum f).eval x = p.sum (λ n a, (f n a).eval x) :=
eval₂_sum _ _ _ _

/-- `is_root p x` implies `x` is a root of `p`. The evaluation of `p` at `x` is zero -/
def is_root (p : polynomial R) (a : R) : Prop := p.eval a = 0

instance [decidable_eq R] : decidable (is_root p a) := by unfold is_root; apply_instance

@[simp] lemma is_root.def : is_root p a ↔ p.eval a = 0 := iff.rfl

lemma coeff_zero_eq_eval_zero (p : polynomial R) :
  coeff p 0 = p.eval 0 :=
calc coeff p 0 = coeff p 0 * 0 ^ 0 : by simp
... = p.eval 0 : eq.symm $
  finset.sum_eq_single _ (λ b _ hb, by simp [zero_pow (nat.pos_of_ne_zero hb)]) (by simp)

lemma zero_is_root_of_coeff_zero_eq_zero {p : polynomial R} (hp : p.coeff 0 = 0) :
  is_root p 0 :=
by rwa coeff_zero_eq_eval_zero at hp

end eval

section comp

def comp (p q : polynomial R) : polynomial R := p.eval₂ C q


@[simp] lemma comp_X : p.comp X = p :=
begin
  refine ext (λ n, _),
  rw [comp, eval₂],
  conv in (C _ * _) { rw ← single_eq_C_mul_X },
  rw finsupp.sum_single
end

@[simp] lemma X_comp : X.comp p = p := eval₂_X _ _

@[simp] lemma comp_C : p.comp (C a) = C (p.eval a) :=
begin
  dsimp [comp, eval₂, eval, finsupp.sum],
  rw [← p.support.sum_hom (@C R _)],
  apply finset.sum_congr rfl; simp
end

@[simp] lemma C_comp : (C a).comp p = C a := eval₂_C _ _

@[simp] lemma comp_zero : p.comp (0 : polynomial R) = C (p.eval 0) :=
by rw [← C_0, comp_C]

@[simp] lemma zero_comp : comp (0 : polynomial R) p = 0 :=
by rw [← C_0, C_comp]

@[simp] lemma comp_one : p.comp 1 = C (p.eval 1) :=
by rw [← C_1, comp_C]

@[simp] lemma one_comp : comp (1 : polynomial R) p = 1 :=
by rw [← C_1, C_comp]

@[simp] lemma add_comp : (p + q).comp r = p.comp r + q.comp r := eval₂_add _ _

end comp

/-!
We next prove that eval₂ is multiplicative
as long as target ring is commutative
(even if the source ring is not).
-/
section eval₂
variables [comm_semiring S]
variables (f : R →+* S) (x : S)

@[simp] lemma eval₂_mul : (p * q).eval₂ f x = p.eval₂ f x * q.eval₂ f x :=
begin
  dunfold eval₂,
  rw [mul_def, finsupp.sum_mul _ p], simp only [finsupp.mul_sum _ q], rw [sum_sum_index],
  { apply sum_congr rfl, assume i hi, dsimp only, rw [sum_sum_index],
    { apply sum_congr rfl, assume j hj, dsimp only,
      rw [sum_single_index, f.map_mul, pow_add],
      { simp only [mul_assoc, mul_left_comm] },
      { rw [f.map_zero, zero_mul] } },
    { intro, rw [f.map_zero, zero_mul] },
    { intros, rw [f.map_add, add_mul] } },
  { intro, rw [f.map_zero, zero_mul] },
  { intros, rw [f.map_add, add_mul] }
end

instance eval₂.is_semiring_hom : is_semiring_hom (eval₂ f x) :=
⟨eval₂_zero _ _, eval₂_one _ _, λ _ _, eval₂_add _ _, λ _ _, eval₂_mul _ _⟩

/-- `eval₂` as a `ring_hom` -/
def eval₂_ring_hom (f : R →+* S) (x) : polynomial R →+* S :=
ring_hom.of (eval₂ f x)

@[simp] lemma coe_eval₂_ring_hom (f : R →+* S) (x) : ⇑(eval₂_ring_hom f x) = eval₂ f x := rfl

lemma eval₂_pow (n : ℕ) : (p ^ n).eval₂ f x = p.eval₂ f x ^ n := (eval₂_ring_hom _ _).map_pow _ _

end eval₂

end semiring

section ring
variables [ring R]

instance : ring (polynomial R) := add_monoid_algebra.ring

end ring

section comm_semiring
variables [comm_semiring R] {p q r : polynomial R}

local attribute [instance] coeff_coe_to_fun

instance : comm_semiring (polynomial R) := add_monoid_algebra.comm_semiring
instance : algebra R (polynomial R) := add_monoid_algebra.algebra

-- section
-- variables [ring A] [algebra R A]

-- instance algebra_of_algebra : algebra R (polynomial A) := add_monoid_algebra.algebra

-- lemma algebra_map_apply (r : R) :
--   algebra_map R (polynomial A) r = C (algebra_map R A r) :=
-- rfl

-- end

section eval
variable {x : R}

@[simp] lemma eval_mul : (p * q).eval x = p.eval x * q.eval x := eval₂_mul _ _

instance eval.is_semiring_hom : is_semiring_hom (eval x) := eval₂.is_semiring_hom _ _

@[simp] lemma eval_pow (n : ℕ) : (p ^ n).eval x = p.eval x ^ n := eval₂_pow _ _ _

lemma eval₂_hom [comm_semiring S] (f : R →+* S) (x : R) :
  p.eval₂ f (f x) = f (p.eval x) :=
polynomial.induction_on p
  (by simp)
  (by simp [f.map_add] {contextual := tt})
  (by simp [f.map_mul, eval_pow,
    f.map_pow, pow_succ', (mul_assoc _ _ _).symm] {contextual := tt})

lemma root_mul_left_of_is_root (p : polynomial R) {q : polynomial R} :
  is_root q a → is_root (p * q) a :=
λ H, by rw [is_root, eval_mul, is_root.def.1 H, mul_zero]

lemma root_mul_right_of_is_root {p : polynomial R} (q : polynomial R) :
  is_root p a → is_root (p * q) a :=
λ H, by rw [is_root, eval_mul, is_root.def.1 H, zero_mul]

end eval

section comp

lemma eval₂_comp [comm_semiring S] (f : R →+* S) {x : S} :
  (p.comp q).eval₂ f x = p.eval₂ f (q.eval₂ f x) :=
show (p.sum (λ e a, C a * q ^ e)).eval₂ f x = p.eval₂ f (eval₂ f x q),
by simp only [eval₂_mul, eval₂_C, eval₂_pow, eval₂_sum]; refl

lemma eval_comp : (p.comp q).eval a = p.eval (q.eval a) := eval₂_comp _

instance : is_semiring_hom (λ q : polynomial R, q.comp p) :=
by unfold comp; apply_instance

@[simp] lemma mul_comp : (p * q).comp r = p.comp r * q.comp r := eval₂_mul _ _

end comp

end comm_semiring

section semiring

variables [semiring R] {p : polynomial R} [semiring S] {q : polynomial S}

/-- `leading_coeff p` gives the coefficient of the highest power of `X` in `p`-/
def leading_coeff (p : polynomial R) : R := coeff p (nat_degree p)

/-- a polynomial is `monic` if its leading coefficient is 1 -/
def monic (p : polynomial R) := leading_coeff p = (1 : R)

lemma monic.def : monic p ↔ leading_coeff p = 1 := iff.rfl

instance monic.decidable [decidable_eq R] : decidable (monic p) :=
by unfold monic; apply_instance

@[simp] lemma monic.leading_coeff {p : polynomial R} (hp : p.monic) :
  leading_coeff p = 1 := hp

@[simp] lemma degree_zero : degree (0 : polynomial R) = ⊥ := rfl

@[simp] lemma nat_degree_zero : nat_degree (0 : polynomial R) = 0 := rfl

lemma degree_eq_bot : degree p = ⊥ ↔ p = 0 :=
⟨λ h, by rw [degree, ← max_eq_sup_with_bot] at h;
  exact support_eq_empty.1 (max_eq_none.1 h),
λ h, h.symm ▸ rfl⟩

lemma degree_eq_nat_degree (hp : p ≠ 0) : degree p = (nat_degree p : with_bot ℕ) :=
let ⟨n, hn⟩ :=
  classical.not_forall.1 (mt option.eq_none_iff_forall_not_mem.2 (mt degree_eq_bot.1 hp)) in
have hn : degree p = some n := not_not.1 hn,
by rw [nat_degree, hn]; refl

lemma degree_eq_iff_nat_degree_eq {p : polynomial R} {n : ℕ} (hp : p ≠ 0) :
  p.degree = n ↔ p.nat_degree = n :=
by rw [degree_eq_nat_degree hp, with_bot.coe_eq_coe]

lemma degree_eq_iff_nat_degree_eq_of_pos {p : polynomial R} {n : ℕ} (hn : n > 0) :
  p.degree = n ↔ p.nat_degree = n :=
begin
  split,
  { intro H, rwa ← degree_eq_iff_nat_degree_eq, rintro rfl,
    rw degree_zero at H, exact option.no_confusion H },
  { intro H, rwa degree_eq_iff_nat_degree_eq, rintro rfl,
    rw nat_degree_zero at H, rw H at hn, exact lt_irrefl _ hn }
end

lemma nat_degree_eq_of_degree_eq_some {p : polynomial R} {n : ℕ}
  (h : degree p = n) : nat_degree p = n :=
have hp0 : p ≠ 0, from λ hp0, by rw hp0 at h; exact option.no_confusion h,
option.some_inj.1 $ show (nat_degree p : with_bot ℕ) = n,
  by rwa [← degree_eq_nat_degree hp0]

@[simp] lemma degree_le_nat_degree : degree p ≤ nat_degree p :=
begin
  by_cases hp : p = 0, { rw hp, exact bot_le },
  rw [degree_eq_nat_degree hp],
  exact le_refl _
end

lemma nat_degree_eq_of_degree_eq {q : polynomial S}
  (h : degree p = degree q) : nat_degree p = nat_degree q :=
by unfold nat_degree; rw h

lemma le_degree_of_ne_zero (h : coeff p n ≠ 0) : (n : with_bot ℕ) ≤ degree p :=
show @has_le.le (with_bot ℕ) _ (some n : with_bot ℕ) (p.support.sup some : with_bot ℕ),
from finset.le_sup (finsupp.mem_support_iff.2 h)

lemma le_nat_degree_of_ne_zero (h : coeff p n ≠ 0) : n ≤ nat_degree p :=
begin
  rw [← with_bot.coe_le_coe, ← degree_eq_nat_degree],
  exact le_degree_of_ne_zero h,
  { assume h, subst h, exact h rfl }
end

lemma degree_le_degree (h : coeff q (nat_degree p) ≠ 0) : degree p ≤ degree q :=
begin
  by_cases hp : p = 0,
  { rw hp, exact bot_le },
  { rw degree_eq_nat_degree hp, exact le_degree_of_ne_zero h }
end

lemma degree_ne_of_nat_degree_ne {n : ℕ} :
  p.nat_degree ≠ n → degree p ≠ n :=
@option.cases_on _ (λ d, d.get_or_else 0 ≠ n → d ≠ n) p.degree
  (λ _ h, option.no_confusion h)
  (λ n' h, mt option.some_inj.mp h)

@[simp] lemma degree_C (ha : a ≠ 0) : degree (C a) = (0 : with_bot ℕ) :=
show sup (ite (a = 0) ∅ {0}) some = 0, by rw if_neg ha; refl

lemma degree_C_le : degree (C a) ≤ (0 : with_bot ℕ) :=
by by_cases h : a = 0; [rw [h, C_0], rw [degree_C h]]; [exact bot_le, exact le_refl _]

lemma degree_one_le : degree (1 : polynomial R) ≤ (0 : with_bot ℕ) :=
by rw [← C_1]; exact degree_C_le

@[simp] lemma nat_degree_C (a : R) : nat_degree (C a) = 0 :=
begin
  by_cases ha : a = 0,
  { have : C a = 0, { rw [ha, C_0] },
    rw [nat_degree, degree_eq_bot.2 this],
    refl },
  { rw [nat_degree, degree_C ha], refl }
end

@[simp] lemma nat_degree_one : nat_degree (1 : polynomial R) = 0 := nat_degree_C 1

@[simp] lemma nat_degree_nat_cast (n : ℕ) : nat_degree (n : polynomial R) = 0 :=
by simp only [←C_eq_nat_cast, nat_degree_C]

@[simp] lemma degree_monomial (n : ℕ) (ha : a ≠ 0) : degree (C a * X ^ n) = n :=
by rw [← single_eq_C_mul_X, degree, support_single_ne_zero ha]; refl

lemma degree_monomial_le (n : ℕ) (a : R) : degree (C a * X ^ n) ≤ n :=
if h : a = 0 then by rw [h, C_0, zero_mul]; exact bot_le else le_of_eq (degree_monomial n h)

lemma coeff_eq_zero_of_degree_lt (h : degree p < n) : coeff p n = 0 :=
not_not.1 (mt le_degree_of_ne_zero (not_le_of_gt h))

lemma coeff_eq_zero_of_nat_degree_lt {p : polynomial R} {n : ℕ} (h : p.nat_degree < n) :
  p.coeff n = 0 :=
begin
  apply coeff_eq_zero_of_degree_lt,
  by_cases hp : p = 0,
  { subst hp, exact with_bot.bot_lt_coe n },
  { rwa [degree_eq_nat_degree hp, with_bot.coe_lt_coe] }
end

@[simp] lemma coeff_nat_degree_succ_eq_zero {p : polynomial R} : p.coeff (p.nat_degree + 1) = 0 :=
coeff_eq_zero_of_nat_degree_lt (lt_add_one _)

-- TODO find a home (this file)
@[simp] lemma finset_sum_coeff (s : finset ι) (f : ι → polynomial R) (n : ℕ) :
  coeff (∑ b in s, f b) n = ∑ b in s, coeff (f b) n :=
(s.sum_hom (λ q : polynomial R, q.coeff n)).symm

-- We need the explicit `decidable` argument here because an exotic one shows up in a moment!
lemma ite_le_nat_degree_coeff (p : polynomial R) (n : ℕ) (I : decidable (n < 1 + nat_degree p)) :
  @ite (n < 1 + nat_degree p) I _ (coeff p n) 0 = coeff p n :=
begin
  split_ifs,
  { refl },
  { exact (coeff_eq_zero_of_nat_degree_lt (not_le.1 (λ w, h (nat.lt_one_add_iff.2 w)))).symm, }
end

lemma as_sum (p : polynomial R) :
  p = ∑ i in range (p.nat_degree + 1), C (p.coeff i) * X^i :=
begin
  ext n,
  simp only [add_comm, coeff_X_pow, coeff_C_mul, finset.mem_range,
    finset.sum_mul_boole, finset_sum_coeff, ite_le_nat_degree_coeff],
end

lemma monic.as_sum {p : polynomial R} (hp : p.monic) :
  p = X^(p.nat_degree) + (∑ i in finset.range p.nat_degree, C (p.coeff i) * X^i) :=
begin
  conv_lhs { rw [p.as_sum, finset.sum_range_succ] },
  suffices : C (p.coeff p.nat_degree) = 1,
  { rw [this, one_mul] },
  exact congr_arg C hp
end

lemma coeff_ne_zero_of_eq_degree {p : polynomial R} {n : ℕ} (hn : degree p = n) :
  coeff p n ≠ 0 :=
λ h, mem_support_iff.mp (mem_of_max hn) h

end semiring

section semiring
variables [semiring R] [add_comm_monoid S]

/--
We can reexpress a sum over `p.support` as a sum over `range n`,
for any `n` satisfying `p.nat_degree < n`.
-/
lemma sum_over_range' (p : polynomial R) {f : ℕ → R → S} (h : ∀ n, f n 0 = 0)
  (n : ℕ) (w : p.nat_degree < n) :
  p.sum f = ∑ (a : ℕ) in range n, f a (coeff p a) :=
begin
  rw finsupp.sum,
  apply finset.sum_bij_ne_zero (λ n _ _, n),
  { intros k h₁ h₂, simp only [mem_range],
    calc k ≤ p.nat_degree : _
       ... < n : w,
    rw finsupp.mem_support_iff at h₁,
    exact le_nat_degree_of_ne_zero h₁, },
  { intros, assumption },
  { intros b hb hb',
    refine ⟨b, _, hb', rfl⟩,
    rw finsupp.mem_support_iff,
    contrapose! hb',
    convert h b, },
  { intros, refl }
end

/--
We can reexpress a sum over `p.support` as a sum over `range (p.nat_degree + 1)`.
-/
-- See also `as_sum`.
lemma sum_over_range (p : polynomial R) {f : ℕ → R → S} (h : ∀ n, f n 0 = 0) :
  p.sum f = ∑ (a : ℕ) in range (p.nat_degree + 1), f a (coeff p a) :=
sum_over_range' p h (p.nat_degree + 1) (lt_add_one _)

end semiring

section semiring

variables [semiring R] {p q : polynomial R}

section map
variables [semiring S]
variables (f : R →+* S)

/-- `map f p` maps a polynomial `p` across a ring hom `f` -/
def map : polynomial R → polynomial S := eval₂ (C.comp f) X

instance is_semiring_hom_C_f : is_semiring_hom (C ∘ f) :=
is_semiring_hom.comp _ _

@[simp] lemma map_C : (C a).map f = C (f a) := eval₂_C _ _

@[simp] lemma map_X : X.map f = X := eval₂_X _ _

@[simp] lemma map_monomial {n a} : (monomial n a).map f = monomial n (f a) :=
begin
  dsimp only [map],
  rw [eval₂_monomial, single_eq_C_mul_X], refl,
end

@[simp] lemma map_zero : (0 : polynomial R).map f = 0 :=  eval₂_zero _ _

@[simp] lemma map_add : (p + q).map f = p.map f + q.map f := eval₂_add _ _

@[simp] lemma map_one : (1 : polynomial R).map f = 1 := eval₂_one _ _

lemma coeff_map (n : ℕ) : coeff (p.map f) n = f (coeff p n) :=
begin
  rw [map, eval₂, coeff_sum],
  conv_rhs { rw [← sum_C_mul_X_eq p, coeff_sum, finsupp.sum,
    ← p.support.sum_hom f], },
  refine finset.sum_congr rfl (λ x hx, _),
  simp [function.comp, coeff_C_mul_X, is_semiring_hom.map_mul f],
  split_ifs; simp [is_semiring_hom.map_zero f],
end

lemma map_map [semiring T] (g : S →+* T)
  (p : polynomial R) : (p.map f).map g = p.map (g.comp f) :=
ext (by simp [coeff_map])

@[simp] lemma map_id : p.map (ring_hom.id _) = p := by simp [polynomial.ext_iff, coeff_map]

lemma eval₂_eq_eval_map {x : S} : p.eval₂ f x = (p.map f).eval x :=
begin
  apply polynomial.induction_on' p,
  { intros p q hp hq, simp [hp, hq], },
  { intros n r, simp, }
end

end map

section degree

lemma coeff_nat_degree_eq_zero_of_degree_lt (h : degree p < degree q) :
  coeff p (nat_degree q) = 0 :=
coeff_eq_zero_of_degree_lt (lt_of_lt_of_le h degree_le_nat_degree)

lemma ne_zero_of_degree_gt {n : with_bot ℕ} (h : n < degree p) : p ≠ 0 :=
mt degree_eq_bot.2 (ne.symm (ne_of_lt (lt_of_le_of_lt bot_le h)))

lemma eq_C_of_degree_le_zero (h : degree p ≤ 0) : p = C (coeff p 0) :=
begin
  refine ext (λ n, _),
  cases n,
  { simp },
  { have : degree p < ↑(nat.succ n) := lt_of_le_of_lt h (with_bot.some_lt_some.2 (nat.succ_pos _)),
    rw [coeff_C, if_neg (nat.succ_ne_zero _), coeff_eq_zero_of_degree_lt this] }
end

lemma eq_C_of_degree_eq_zero (h : degree p = 0) : p = C (coeff p 0) :=
eq_C_of_degree_le_zero (h ▸ le_refl _)

lemma degree_le_zero_iff : degree p ≤ 0 ↔ p = C (coeff p 0) :=
⟨eq_C_of_degree_le_zero, λ h, h.symm ▸ degree_C_le⟩

lemma degree_add_le (p q : polynomial R) : degree (p + q) ≤ max (degree p) (degree q) :=
calc degree (p + q) = ((p + q).support).sup some : rfl
  ... ≤ (p.support ∪ q.support).sup some : by convert sup_mono support_add
  ... = p.support.sup some ⊔ q.support.sup some : by convert sup_union
  ... = _ : with_bot.sup_eq_max _ _

@[simp] lemma leading_coeff_zero : leading_coeff (0 : polynomial R) = 0 := rfl

@[simp] lemma leading_coeff_eq_zero : leading_coeff p = 0 ↔ p = 0 :=
⟨λ h, by_contradiction $ λ hp, mt mem_support_iff.1
  (not_not.2 h) (mem_of_max (degree_eq_nat_degree hp)),
λ h, h.symm ▸ leading_coeff_zero⟩

lemma leading_coeff_eq_zero_iff_deg_eq_bot : leading_coeff p = 0 ↔ degree p = ⊥ :=
by rw [leading_coeff_eq_zero, degree_eq_bot]

lemma degree_add_eq_of_degree_lt (h : degree p < degree q) : degree (p + q) = degree q :=
le_antisymm (max_eq_right_of_lt h ▸ degree_add_le _ _) $ degree_le_degree $
  begin
    rw [coeff_add, coeff_nat_degree_eq_zero_of_degree_lt h, zero_add],
    exact mt leading_coeff_eq_zero.1 (ne_zero_of_degree_gt h)
  end

lemma degree_add_C (hp : 0 < degree p) : degree (p + C a) = degree p :=
add_comm (C a) p ▸ degree_add_eq_of_degree_lt $ lt_of_le_of_lt degree_C_le hp

lemma degree_add_eq_of_leading_coeff_add_ne_zero (h : leading_coeff p + leading_coeff q ≠ 0) :
  degree (p + q) = max p.degree q.degree :=
le_antisymm (degree_add_le _ _) $
  match lt_trichotomy (degree p) (degree q) with
  | or.inl hlt :=
    by rw [degree_add_eq_of_degree_lt hlt, max_eq_right_of_lt hlt]; exact le_refl _
  | or.inr (or.inl heq) :=
    le_of_not_gt $
      assume hlt : max (degree p) (degree q) > degree (p + q),
      h $ show leading_coeff p + leading_coeff q = 0,
      begin
        rw [heq, max_self] at hlt,
        rw [leading_coeff, leading_coeff, nat_degree_eq_of_degree_eq heq, ← coeff_add],
        exact coeff_nat_degree_eq_zero_of_degree_lt hlt
      end
  | or.inr (or.inr hlt) :=
    by rw [add_comm, degree_add_eq_of_degree_lt hlt, max_eq_left_of_lt hlt]; exact le_refl _
  end

lemma degree_erase_le (p : polynomial R) (n : ℕ) : degree (p.erase n) ≤ degree p :=
by convert sup_mono (erase_subset _ _)

lemma degree_erase_lt (hp : p ≠ 0) : degree (p.erase (nat_degree p)) < degree p :=
lt_of_le_of_ne (degree_erase_le _ _) $
  (degree_eq_nat_degree hp).symm ▸ (by convert λ h, not_mem_erase _ _ (mem_of_max h))

lemma degree_sum_le (s : finset ι) (f : ι → polynomial R) :
  degree (∑ i in s, f i) ≤ s.sup (λ b, degree (f b)) :=
finset.induction_on s (by simp only [sum_empty, sup_empty, degree_zero, le_refl]) $
  assume a s has ih,
  calc degree (∑ i in insert a s, f i) ≤ max (degree (f a)) (degree (∑ i in s, f i)) :
    by rw sum_insert has; exact degree_add_le _ _
  ... ≤ _ : by rw [sup_insert, with_bot.sup_eq_max]; exact max_le_max (le_refl _) ih

lemma degree_mul_le (p q : polynomial R) : degree (p * q) ≤ degree p + degree q :=
calc degree (p * q) ≤ (p.support).sup (λi, degree (sum q (λj a, C (coeff p i * a) * X ^ (i + j)))) :
    by simp only [single_eq_C_mul_X.symm]; exact degree_sum_le _ _
  ... ≤ p.support.sup (λi, q.support.sup (λj, degree (C (coeff p i * coeff q j) * X ^ (i + j)))) :
    finset.sup_mono_fun (assume i hi,  degree_sum_le _ _)
  ... ≤ degree p + degree q :
    begin
      refine finset.sup_le (λ a ha, finset.sup_le (λ b hb, le_trans (degree_monomial_le _ _) _)),
      rw [with_bot.coe_add],
      rw mem_support_iff at ha hb,
      exact add_le_add (le_degree_of_ne_zero ha) (le_degree_of_ne_zero hb)
    end

lemma degree_pow_le (p : polynomial R) : ∀ n, degree (p ^ n) ≤ n •ℕ (degree p)
| 0     := by rw [pow_zero, zero_nsmul]; exact degree_one_le
| (n+1) := calc degree (p ^ (n + 1)) ≤ degree p + degree (p ^ n) :
    by rw pow_succ; exact degree_mul_le _ _
  ... ≤ _ : by rw succ_nsmul; exact add_le_add (le_refl _) (degree_pow_le _)

@[simp] lemma leading_coeff_monomial (a : R) (n : ℕ) : leading_coeff (C a * X ^ n) = a :=
begin
  by_cases ha : a = 0,
  { simp only [ha, C_0, zero_mul, leading_coeff_zero] },
  { rw [leading_coeff, nat_degree, degree_monomial _ ha, ← single_eq_C_mul_X],
    exact @finsupp.single_eq_same _ _ _ n a }
end

@[simp] lemma leading_coeff_C (a : R) : leading_coeff (C a) = a :=
suffices leading_coeff (C a * X^0) = a, by rwa [pow_zero, mul_one] at this,
leading_coeff_monomial a 0

@[simp] lemma leading_coeff_X : leading_coeff (X : polynomial R) = 1 :=
suffices leading_coeff (C (1:R) * X^1) = 1, by rwa [C_1, pow_one, one_mul] at this,
leading_coeff_monomial 1 1

@[simp] lemma monic_X : monic (X : polynomial R) := leading_coeff_X

@[simp] lemma leading_coeff_one : leading_coeff (1 : polynomial R) = 1 :=
suffices leading_coeff (C (1:R) * X^0) = 1, by rwa [C_1, pow_zero, mul_one] at this,
leading_coeff_monomial 1 0

@[simp] lemma monic_one : monic (1 : polynomial R) := leading_coeff_C _

lemma monic.ne_zero_of_zero_ne_one (h : (0:R) ≠ 1) {p : polynomial R} (hp : p.monic) :
  p ≠ 0 :=
by { contrapose! h, rwa [h] at hp }

lemma monic.ne_zero {R : Type*} [semiring R] [nonzero R] {p : polynomial R} (hp : p.monic) :
  p ≠ 0 :=
hp.ne_zero_of_zero_ne_one zero_ne_one

lemma leading_coeff_add_of_degree_lt (h : degree p < degree q) :
  leading_coeff (p + q) = leading_coeff q :=
have coeff p (nat_degree q) = 0, from coeff_nat_degree_eq_zero_of_degree_lt h,
by simp only [leading_coeff, nat_degree_eq_of_degree_eq (degree_add_eq_of_degree_lt h),
  this, coeff_add, zero_add]

lemma leading_coeff_add_of_degree_eq (h : degree p = degree q)
  (hlc : leading_coeff p + leading_coeff q ≠ 0) :
  leading_coeff (p + q) = leading_coeff p + leading_coeff q :=
have nat_degree (p + q) = nat_degree p,
  by apply nat_degree_eq_of_degree_eq;
    rw [degree_add_eq_of_leading_coeff_add_ne_zero hlc, h, max_self],
by simp only [leading_coeff, this, nat_degree_eq_of_degree_eq h, coeff_add]

@[simp] lemma coeff_mul_degree_add_degree (p q : polynomial R) :
  coeff (p * q) (nat_degree p + nat_degree q) = leading_coeff p * leading_coeff q :=
calc coeff (p * q) (nat_degree p + nat_degree q) =
    ∑ x in nat.antidiagonal (nat_degree p + nat_degree q),
    coeff p x.1 * coeff q x.2 : coeff_mul _ _ _
... = coeff p (nat_degree p) * coeff q (nat_degree q) :
  begin
    refine finset.sum_eq_single (nat_degree p, nat_degree q) _ _,
    { rintro ⟨i,j⟩ h₁ h₂, rw nat.mem_antidiagonal at h₁,
      by_cases H : nat_degree p < i,
      { rw [coeff_eq_zero_of_degree_lt
          (lt_of_le_of_lt degree_le_nat_degree (with_bot.coe_lt_coe.2 H)), zero_mul] },
      { rw not_lt_iff_eq_or_lt at H, cases H,
        { subst H, rw add_left_cancel_iff at h₁, dsimp at h₁, subst h₁, exfalso, exact h₂ rfl },
        { suffices : nat_degree q < j,
          { rw [coeff_eq_zero_of_degree_lt
              (lt_of_le_of_lt degree_le_nat_degree (with_bot.coe_lt_coe.2 this)), mul_zero] },
          { by_contra H', rw not_lt at H',
            exact ne_of_lt (nat.lt_of_lt_of_le
              (nat.add_lt_add_right H j) (nat.add_le_add_left H' _)) h₁ } } } },
    { intro H, exfalso, apply H, rw nat.mem_antidiagonal }
  end

lemma degree_mul_eq' (h : leading_coeff p * leading_coeff q ≠ 0) :
  degree (p * q) = degree p + degree q :=
have hp : p ≠ 0 := by refine mt _ h; exact λ hp, by rw [hp, leading_coeff_zero, zero_mul],
have hq : q ≠ 0 := by refine mt _ h; exact λ hq, by rw [hq, leading_coeff_zero, mul_zero],
le_antisymm (degree_mul_le _ _)
begin
  rw [degree_eq_nat_degree hp, degree_eq_nat_degree hq],
  refine le_degree_of_ne_zero _,
  rwa coeff_mul_degree_add_degree
end

lemma nat_degree_mul_eq' (h : leading_coeff p * leading_coeff q ≠ 0) :
  nat_degree (p * q) = nat_degree p + nat_degree q :=
have hp : p ≠ 0 := mt leading_coeff_eq_zero.2 (λ h₁, h $ by rw [h₁, zero_mul]),
have hq : q ≠ 0 := mt leading_coeff_eq_zero.2 (λ h₁, h $ by rw [h₁, mul_zero]),
have hpq : p * q ≠ 0 := λ hpq, by rw [← coeff_mul_degree_add_degree, hpq, coeff_zero] at h;
  exact h rfl,
option.some_inj.1 (show (nat_degree (p * q) : with_bot ℕ) = nat_degree p + nat_degree q,
  by rw [← degree_eq_nat_degree hpq, degree_mul_eq' h, degree_eq_nat_degree hp,
    degree_eq_nat_degree hq])

lemma leading_coeff_mul' (h : leading_coeff p * leading_coeff q ≠ 0) :
  leading_coeff (p * q) = leading_coeff p * leading_coeff q :=
begin
  unfold leading_coeff,
  rw [nat_degree_mul_eq' h, coeff_mul_degree_add_degree],
  refl
end

lemma leading_coeff_pow' : leading_coeff p ^ n ≠ 0 →
  leading_coeff (p ^ n) = leading_coeff p ^ n :=
nat.rec_on n (by simp) $
λ n ih h,
have h₁ : leading_coeff p ^ n ≠ 0 :=
  λ h₁, h $ by rw [pow_succ, h₁, mul_zero],
have h₂ : leading_coeff p * leading_coeff (p ^ n) ≠ 0 :=
  by rwa [pow_succ, ← ih h₁] at h,
by rw [pow_succ, pow_succ, leading_coeff_mul' h₂, ih h₁]

lemma degree_pow_eq' : ∀ {n}, leading_coeff p ^ n ≠ 0 →
  degree (p ^ n) = n •ℕ (degree p)
| 0     := λ h, by rw [pow_zero, ← C_1] at *;
  rw [degree_C h, zero_nsmul]
| (n+1) := λ h,
have h₁ : leading_coeff p ^ n ≠ 0 := λ h₁, h $
  by rw [pow_succ, h₁, mul_zero],
have h₂ : leading_coeff p * leading_coeff (p ^ n) ≠ 0 :=
  by rwa [pow_succ, ← leading_coeff_pow' h₁] at h,
by rw [pow_succ, degree_mul_eq' h₂, succ_nsmul, degree_pow_eq' h₁]

lemma nat_degree_pow_eq' {n : ℕ} (h : leading_coeff p ^ n ≠ 0) :
  nat_degree (p ^ n) = n * nat_degree p :=
if hp0 : p = 0 then
  if hn0 : n = 0 then by simp *
  else by rw [hp0, zero_pow (nat.pos_of_ne_zero hn0)]; simp
else
have hpn : p ^ n ≠ 0, from λ hpn0,  have h1 : _ := h,
  by rw [← leading_coeff_pow' h1, hpn0, leading_coeff_zero] at h;
  exact h rfl,
option.some_inj.1 $ show (nat_degree (p ^ n) : with_bot ℕ) = (n * nat_degree p : ℕ),
  by rw [← degree_eq_nat_degree hpn, degree_pow_eq' h, degree_eq_nat_degree hp0,
    ← with_bot.coe_nsmul]; simp

@[simp] lemma leading_coeff_X_pow : ∀ n : ℕ, leading_coeff ((X : polynomial R) ^ n) = 1
| 0 := by simp
| (n+1) :=
if h10 : (1 : R) = 0
then by rw [pow_succ, ← one_mul X, ← C_1, h10]; simp
else
have h : leading_coeff (X : polynomial R) * leading_coeff (X ^ n) ≠ 0,
  by rw [leading_coeff_X, leading_coeff_X_pow n, one_mul];
    exact h10,
by rw [pow_succ, leading_coeff_mul' h, leading_coeff_X, leading_coeff_X_pow, one_mul]

lemma nat_degree_comp_le : nat_degree (p.comp q) ≤ nat_degree p * nat_degree q :=
if h0 : p.comp q = 0 then by rw [h0, nat_degree_zero]; exact nat.zero_le _
else with_bot.coe_le_coe.1 $
  calc ↑(nat_degree (p.comp q)) = degree (p.comp q) : (degree_eq_nat_degree h0).symm
  ... ≤ _ : degree_sum_le _ _
  ... ≤ _ : sup_le (λ n hn,
    calc degree (C (coeff p n) * q ^ n)
        ≤ degree (C (coeff p n)) + degree (q ^ n) : degree_mul_le _ _
    ... ≤ nat_degree (C (coeff p n)) + n •ℕ (degree q) :
      add_le_add degree_le_nat_degree (degree_pow_le _ _)
    ... ≤ nat_degree (C (coeff p n)) + n •ℕ (nat_degree q) :
      add_le_add_left' (nsmul_le_nsmul_of_le_right (@degree_le_nat_degree _ _ q) n)
    ... = (n * nat_degree q : ℕ) :
     by rw [nat_degree_C, with_bot.coe_zero, zero_add, ← with_bot.coe_nsmul,
       nsmul_eq_mul]; simp
    ... ≤ (nat_degree p * nat_degree q : ℕ) : with_bot.coe_le_coe.2 $
      mul_le_mul_of_nonneg_right
        (le_nat_degree_of_ne_zero (finsupp.mem_support_iff.1 hn))
        (nat.zero_le _))

lemma degree_map_le [semiring S] (f : R →+* S) :
  degree (p.map f) ≤ degree p :=
if h : p.map f = 0 then by simp [h]
else begin
  rw [degree_eq_nat_degree h],
  refine le_degree_of_ne_zero (mt (congr_arg f) _),
  rw [← coeff_map f, is_semiring_hom.map_zero f],
  exact mt leading_coeff_eq_zero.1 h
end

lemma subsingleton_of_monic_zero (h : monic (0 : polynomial R)) :
  (∀ p q : polynomial R, p = q) ∧ (∀ a b : R, a = b) :=
by rw [monic.def, leading_coeff_zero] at h;
  exact ⟨λ p q, by rw [← mul_one p, ← mul_one q, ← C_1, ← h, C_0, mul_zero, mul_zero],
    λ a b, by rw [← mul_one a, ← mul_one b, ← h, mul_zero, mul_zero]⟩

lemma degree_map_eq_of_leading_coeff_ne_zero [semiring S] (f : R →+* S)
  (hf : f (leading_coeff p) ≠ 0) : degree (p.map f) = degree p :=
le_antisymm (degree_map_le f) $
  have hp0 : p ≠ 0, from λ hp0, by simpa [hp0, is_semiring_hom.map_zero f] using hf,
  begin
    rw [degree_eq_nat_degree hp0],
    refine le_degree_of_ne_zero _,
    rw [coeff_map], exact hf
  end

lemma monic_map [semiring S] (f : R →+* S) (hp : monic p) : monic (p.map f) :=
if h : (0 : S) = 1 then
  by haveI := subsingleton_of_zero_eq_one S h;
  exact subsingleton.elim _ _
else
have f (leading_coeff p) ≠ 0,
  by rwa [show _ = _, from hp, is_semiring_hom.map_one f, ne.def, eq_comm],
by erw [monic, leading_coeff, nat_degree_eq_of_degree_eq
    (degree_map_eq_of_leading_coeff_ne_zero f this), coeff_map,
    ← leading_coeff, show _ = _, from hp, is_semiring_hom.map_one f]

lemma zero_le_degree_iff {p : polynomial R} : 0 ≤ degree p ↔ p ≠ 0 :=
by rw [ne.def, ← degree_eq_bot];
  cases degree p; exact dec_trivial

@[simp] lemma coeff_mul_X_zero (p : polynomial R) : coeff (p * X) 0 = 0 :=
by rw [coeff_mul, nat.antidiagonal_zero];
simp only [polynomial.coeff_X_zero, finset.sum_singleton, mul_zero]

lemma degree_nonneg_iff_ne_zero : 0 ≤ degree p ↔ p ≠ 0 :=
⟨λ h0p hp0, absurd h0p (by rw [hp0, degree_zero]; exact dec_trivial),
  λ hp0, le_of_not_gt (λ h, by simp [gt, degree_eq_bot, *] at *)⟩

lemma nat_degree_eq_zero_iff_degree_le_zero : p.nat_degree = 0 ↔ p.degree ≤ 0 :=
if hp0 : p = 0 then by simp [hp0]
else by rw [degree_eq_nat_degree hp0, ← with_bot.coe_zero, with_bot.coe_le_coe,
  nat.le_zero_iff]

end degree

section map
variables [semiring S]
variables (f : R →+* S)

open is_semiring_hom

-- If the rings were commutative, we could prove this just using `eval₂_mul`.
-- TODO this proof is just a hack job on the proof of `eval₂_mul`,
-- using that `X` is central. It should probably be golfed!
@[simp] lemma map_mul : (p * q).map f = p.map f * q.map f :=
begin
  dunfold map,
  dunfold eval₂,
  rw [mul_def, finsupp.sum_mul _ p], simp only [finsupp.mul_sum _ q], rw [sum_sum_index],
  { apply sum_congr rfl, assume i hi, dsimp only, rw [sum_sum_index],
    { apply sum_congr rfl, assume j hj, dsimp only,
      rw [sum_single_index, (C.comp f).map_mul, pow_add],
      { simp [←mul_assoc], conv_lhs { rw ←@X_pow_mul_assoc _ _ _ _ i }, },
      { simp, } },
    { intro, simp, },
    { intros, simp [add_mul], } },
  { intro, simp, },
  { intros, simp [add_mul], }
end

instance map.is_semiring_hom : is_semiring_hom (map f) :=
{ map_zero := eval₂_zero _ _,
  map_one := eval₂_one _ _,
  map_add := λ _ _, eval₂_add _ _,
  map_mul := λ _ _, map_mul f, }

@[simp] lemma map_pow (n : ℕ) : (p ^ n).map f = p.map f ^ n := is_semiring_hom.map_pow (map f) _ _

lemma mem_map_range {p : polynomial S} :
  p ∈ set.range (map f) ↔ ∀ n, p.coeff n ∈ (set.range f) :=
begin
  split,
  { rintro ⟨p, rfl⟩ n, rw coeff_map, exact set.mem_range_self _ },
  { intro h, rw p.as_sum,
    apply is_add_submonoid.finset_sum_mem,
    intros i hi,
    rcases h i with ⟨c, hc⟩,
    use [C c * X^i],
    rw [map_mul, map_C, hc, map_pow, map_X] }
end

lemma eval₂_map [semiring T] (g : S →+* T) (x : T) :
  (p.map f).eval₂ g x = p.eval₂ (g.comp f) x :=
begin
  convert finsupp.sum_map_range_index _,
  { change map f p = map_range f _ p,
    ext,
    rw map_range_apply,
    exact coeff_map f a, },
  { exact f.map_zero, },
  { intro a, simp only [ring_hom.map_zero, zero_mul], },
end

lemma eval_map (x : S) : (p.map f).eval x = p.eval₂ f x :=
eval₂_map f (ring_hom.id _) x

end map

section hom_eval₂
-- TODO: Here we need commutativity in both `S` and `T`?
variables [comm_semiring S] [comm_semiring T]
variables (f : R →+* S) (g : S →+* T) (p)

lemma hom_eval₂ (x : S) : g (p.eval₂ f x) = p.eval₂ (g.comp f) (g x) :=
begin
  apply polynomial.induction_on p; clear p,
  { intros a, rw [eval₂_C, eval₂_C], refl, },
  { intros p q hp hq, simp only [hp, hq, eval₂_add, g.map_add] },
  { intros n a ih,
    simp only [eval₂_mul, eval₂_C, eval₂_X_pow, g.map_mul, g.map_pow],
    refl, }
end

end hom_eval₂

end semiring

section comm_semiring

variables [comm_semiring R] {p q : polynomial R}

section is_unit

lemma is_unit_C {x : R} : is_unit (C x) ↔ is_unit x :=
begin
  rw [is_unit_iff_dvd_one, is_unit_iff_dvd_one],
  split,
  { rintros ⟨g, hg⟩,
    replace hg := congr_arg (eval 0) hg,
    rw [eval_one, eval_mul, eval_C] at hg,
    exact ⟨g.eval 0, hg⟩ },
  { rintros ⟨y, hy⟩,
    exact ⟨C y, by rw [← C_mul, ← hy, C_1]⟩ }
end

lemma eq_one_of_is_unit_of_monic (hm : monic p) (hpu : is_unit p) : p = 1 :=
have degree p ≤ 0,
  from calc degree p ≤ degree (1 : polynomial R) :
    let ⟨u, hu⟩ := is_unit_iff_dvd_one.1 hpu in
    if hu0 : u = 0
    then begin
        rw [hu0, mul_zero] at hu,
        rw [← mul_one p, hu, mul_zero],
        simp
      end
    else have p.leading_coeff * u.leading_coeff ≠ 0,
        by rw [hm.leading_coeff, one_mul, ne.def, leading_coeff_eq_zero];
          exact hu0,
      by rw [hu, degree_mul_eq' this];
        exact le_add_of_nonneg_right' (degree_nonneg_iff_ne_zero.2 hu0)
  ... ≤ 0 : degree_one_le,
by rw [eq_C_of_degree_le_zero this, ← nat_degree_eq_zero_iff_degree_le_zero.2 this,
    ← leading_coeff, hm.leading_coeff, C_1]

end is_unit

end comm_semiring

instance subsingleton [subsingleton R] [semiring R] : subsingleton (polynomial R) :=
⟨λ _ _, ext (λ _, subsingleton.elim _ _)⟩

section semiring

variables [semiring R] {p q r : polynomial R}

lemma ne_zero_of_monic_of_zero_ne_one (hp : monic p) (h : (0 : R) ≠ 1) :
  p ≠ 0 := mt (congr_arg leading_coeff) $ by rw [monic.def.1 hp, leading_coeff_zero]; cc

lemma eq_X_add_C_of_degree_le_one (h : degree p ≤ 1) :
  p = C (p.coeff 1) * X + C (p.coeff 0) :=
ext (λ n, nat.cases_on n (by simp)
  (λ n, nat.cases_on n (by simp [coeff_C])
    (λ m, have degree p < m.succ.succ, from lt_of_le_of_lt h dec_trivial,
      by simp [coeff_eq_zero_of_degree_lt this, coeff_C, nat.succ_ne_zero, coeff_X,
        nat.succ_inj', @eq_comm ℕ 0])))

lemma eq_X_add_C_of_degree_eq_one (h : degree p = 1) :
  p = C (p.leading_coeff) * X + C (p.coeff 0) :=
(eq_X_add_C_of_degree_le_one (show degree p ≤ 1, from h ▸ le_refl _)).trans
  (by simp [leading_coeff, nat_degree_eq_of_degree_eq_some h])

theorem degree_C_mul_X_pow_le (r : R) (n : ℕ) : degree (C r * X^n) ≤ n :=
begin
  rw [← single_eq_C_mul_X],
  refine finset.sup_le (λ b hb, _),
  rw list.eq_of_mem_singleton (finsupp.support_single_subset hb),
  exact le_refl _
end

theorem degree_X_pow_le (n : ℕ) : degree (X^n : polynomial R) ≤ n :=
by simpa only [C_1, one_mul] using degree_C_mul_X_pow_le (1:R) n

theorem degree_X_le : degree (X : polynomial R) ≤ 1 :=
by simpa only [C_1, one_mul, pow_one] using degree_C_mul_X_pow_le (1:R) 1

section injective
open function
variables [semiring S] {f : R →+* S} (hf : function.injective f)
include hf

lemma degree_map_eq_of_injective (p : polynomial R) : degree (p.map f) = degree p :=
if h : p = 0 then by simp [h]
else degree_map_eq_of_leading_coeff_ne_zero _
  (by rw [← is_semiring_hom.map_zero f]; exact mt hf.eq_iff.1
    (mt leading_coeff_eq_zero.1 h))

lemma degree_map' (p : polynomial R) :
  degree (p.map f) = degree p :=
p.degree_map_eq_of_injective hf

lemma nat_degree_map' (p : polynomial R) :
  nat_degree (p.map f) = nat_degree p :=
nat_degree_eq_of_degree_eq (degree_map' hf p)

lemma map_injective : injective (map f) :=
λ p q h, ext $ λ m, hf $
begin
  rw ext_iff at h,
  specialize h m,
  rw [coeff_map f, coeff_map f] at h,
  exact h
end

lemma leading_coeff_of_injective (p : polynomial R) :
  leading_coeff (p.map f) = f (leading_coeff p) :=
begin
  delta leading_coeff,
  rw [coeff_map f, nat_degree_map' hf p]
end

lemma monic_of_injective {p : polynomial R} (hp : (p.map f).monic) : p.monic :=
begin
  apply hf,
  rw [← leading_coeff_of_injective hf, hp.leading_coeff, is_semiring_hom.map_one f]
end

end injective

theorem monic_of_degree_le (n : ℕ) (H1 : degree p ≤ n) (H2 : coeff p n = 1) : monic p :=
decidable.by_cases
  (assume H : degree p < n, @subsingleton.elim _ (subsingleton_of_zero_eq_one R $
    H2 ▸ (coeff_eq_zero_of_degree_lt H).symm) _ _)
  (assume H : ¬degree p < n,
    by rwa [monic, leading_coeff, nat_degree, (lt_or_eq_of_le H1).resolve_left H])

theorem monic_X_pow_add {n : ℕ} (H : degree p ≤ n) : monic (X ^ (n+1) + p) :=
have H1 : degree p < n+1, from lt_of_le_of_lt H (with_bot.coe_lt_coe.2 (nat.lt_succ_self n)),
monic_of_degree_le (n+1)
  (le_trans (degree_add_le _ _) (max_le (degree_X_pow_le _) (le_of_lt H1)))
  (by rw [coeff_add, coeff_X_pow, if_pos rfl, coeff_eq_zero_of_degree_lt H1, add_zero])

theorem monic_X_add_C (x : R) : monic (X + C x) :=
pow_one (X : polynomial R) ▸ monic_X_pow_add degree_C_le

theorem degree_le_iff_coeff_zero (f : polynomial R) (n : with_bot ℕ) :
  degree f ≤ n ↔ ∀ m : ℕ, n < m → coeff f m = 0 :=
⟨λ (H : finset.sup (f.support) some ≤ n) m (Hm : n < (m : with_bot ℕ)), decidable.of_not_not $ λ H4,
  have H1 : m ∉ f.support,
    from λ H2, not_lt_of_ge ((finset.sup_le_iff.1 H) m H2 : ((m : with_bot ℕ) ≤ n)) Hm,
  H1 $ (finsupp.mem_support_to_fun f m).2 H4,
λ H, finset.sup_le $ λ b Hb, decidable.of_not_not $ λ Hn,
  (finsupp.mem_support_to_fun f b).1 Hb $ H b $ lt_of_not_ge Hn⟩

theorem nat_degree_le_of_degree_le {p : polynomial R} {n : ℕ}
  (H : degree p ≤ n) : nat_degree p ≤ n :=
show option.get_or_else (degree p) 0 ≤ n, from match degree p, H with
| none,     H := zero_le _
| (some d), H := with_bot.coe_le_coe.1 H
end

lemma nat_degree_mul_le {p q : polynomial R} : nat_degree (p * q) ≤ nat_degree p + nat_degree q :=
begin
  apply nat_degree_le_of_degree_le,
  apply le_trans (degree_mul_le p q),
  rw with_bot.coe_add,
  refine add_le_add _ _; apply degree_le_nat_degree,
end

theorem leading_coeff_mul_X_pow {p : polynomial R} {n : ℕ} :
  leading_coeff (p * X ^ n) = leading_coeff p :=
decidable.by_cases
  (λ H : leading_coeff p = 0, by rw [H, leading_coeff_eq_zero.1 H, zero_mul, leading_coeff_zero])
  (λ H : leading_coeff p ≠ 0,
    by rw [leading_coeff_mul', leading_coeff_X_pow, mul_one];
      rwa [leading_coeff_X_pow, mul_one])

lemma monic_mul (hp : monic p) (hq : monic q) : monic (p * q) :=
if h0 : (0 : R) = 1 then by haveI := subsingleton_of_zero_eq_one _ h0;
  exact subsingleton.elim _ _
else
  have leading_coeff p * leading_coeff q ≠ 0, by simp [monic.def.1 hp, monic.def.1 hq, ne.symm h0],
  by rw [monic.def, leading_coeff_mul' this, monic.def.1 hp, monic.def.1 hq, one_mul]

lemma monic_pow (hp : monic p) : ∀ (n : ℕ), monic (p ^ n)
| 0     := monic_one
| (n+1) := monic_mul hp (monic_pow n)

end semiring

section comm_semiring

variables [comm_semiring R] {p q : polynomial R}

lemma multiplicity_finite_of_degree_pos_of_monic (hp : (0 : with_bot ℕ) < degree p)
  (hmp : monic p) (hq : q ≠ 0) : multiplicity.finite p q :=
have zn0 : (0 : R) ≠ 1, from λ h, by haveI := subsingleton_of_zero_eq_one _ h;
  exact hq (subsingleton.elim _ _),
⟨nat_degree q, λ ⟨r, hr⟩,
  have hp0 : p ≠ 0, from λ hp0, by simp [hp0] at hp; contradiction,
  have hr0 : r ≠ 0, from λ hr0, by simp * at *,
  have hpn1 : leading_coeff p ^ (nat_degree q + 1) = 1,
    by simp [show _ = _, from hmp],
  have hpn0' : leading_coeff p ^ (nat_degree q + 1) ≠ 0,
    from hpn1.symm ▸ zn0.symm,
  have hpnr0 : leading_coeff (p ^ (nat_degree q + 1)) * leading_coeff r ≠ 0,
    by simp only [leading_coeff_pow' hpn0', leading_coeff_eq_zero, hpn1,
      one_pow, one_mul, ne.def, hr0]; simp,
  have hpn0 : p ^ (nat_degree q + 1) ≠ 0,
    from mt leading_coeff_eq_zero.2 $
      by rw [leading_coeff_pow' hpn0', show _ = _, from hmp, one_pow]; exact zn0.symm,
  have hnp : 0 < nat_degree p,
    by rw [← with_bot.coe_lt_coe, ← degree_eq_nat_degree hp0];
    exact hp,
  begin
    have := congr_arg nat_degree hr,
    rw [nat_degree_mul_eq' hpnr0,  nat_degree_pow_eq' hpn0', add_mul, add_assoc] at this,
    exact ne_of_lt (lt_add_of_le_of_pos (le_mul_of_one_le_right' (nat.zero_le _) hnp)
      (add_pos_of_pos_of_nonneg (by rwa one_mul) (nat.zero_le _))) this
  end⟩

end comm_semiring

section nonzero_semiring
variables [semiring R] [nonzero R] {p q : polynomial R}

instance : nonzero (polynomial R) :=
{ zero_ne_one := λ (h : (0 : polynomial R) = 1), zero_ne_one $
    calc (0 : R) = eval 0 0 : eval_zero.symm
      ... = eval 0 1 : congr_arg _ h
      ... = 1 : eval_C }

@[simp] lemma degree_one : degree (1 : polynomial R) = (0 : with_bot ℕ) :=
degree_C (show (1 : R) ≠ 0, from zero_ne_one.symm)

@[simp] lemma degree_X : degree (X : polynomial R) = 1 :=
begin
  unfold X degree monomial single finsupp.support,
  rw if_neg (one_ne_zero : (1 : R) ≠ 0),
  refl
end

lemma X_ne_zero : (X : polynomial R) ≠ 0 :=
mt (congr_arg (λ p, coeff p 1)) (by simp)

@[simp] lemma degree_X_pow : ∀ (n : ℕ), degree ((X : polynomial R) ^ n) = n
| 0 := by simp only [pow_zero, degree_one]; refl
| (n+1) :=
have h : leading_coeff (X : polynomial R) * leading_coeff (X ^ n) ≠ 0,
  by rw [leading_coeff_X, leading_coeff_X_pow n, one_mul];
    exact zero_ne_one.symm,
by rw [pow_succ, degree_mul_eq' h, degree_X, degree_X_pow, add_comm]; refl

@[simp] lemma not_monic_zero : ¬monic (0 : polynomial R) :=
by simpa only [monic, leading_coeff_zero] using (zero_ne_one : (0 : R) ≠ 1)

lemma ne_zero_of_monic (h : monic p) : p ≠ 0 :=
λ h₁, @not_monic_zero R _ _ (h₁ ▸ h)

end nonzero_semiring

section semiring
variables [semiring R] {p q : polynomial R}

/-- `dix_X p` return a polynomial `q` such that `q * X + C (p.coeff 0) = p`.
  It can be used in a semiring where the usual division algorithm is not possible -/
def div_X (p : polynomial R) : polynomial R :=
{ to_fun := λ n, p.coeff (n + 1),
  support := ⟨(p.support.filter (> 0)).1.map (λ n, n - 1),
    multiset.nodup_map_on begin
        simp only [finset.mem_def.symm, finset.mem_erase, finset.mem_filter],
        assume x hx y hy hxy,
        rwa [← @add_right_cancel_iff _ _ 1, nat.sub_add_cancel hx.2,
          nat.sub_add_cancel hy.2] at hxy
      end
      (p.support.filter (> 0)).2⟩,
  mem_support_to_fun := λ n,
    suffices (∃ (a : ℕ), (¬coeff p a = 0 ∧ a > 0) ∧ a - 1 = n) ↔
      ¬coeff p (n + 1) = 0,
    by simpa [finset.mem_def.symm, apply_eq_coeff],
    ⟨λ ⟨a, ha⟩, by rw [← ha.2, nat.sub_add_cancel ha.1.2]; exact ha.1.1,
      λ h, ⟨n + 1, ⟨h, nat.succ_pos _⟩, nat.succ_sub_one _⟩⟩ }

lemma div_X_mul_X_add (p : polynomial R) : div_X p * X + C (p.coeff 0) = p :=
ext $ λ n,
  nat.cases_on n
   (by simp)
   (by simp [coeff_C, nat.succ_ne_zero, coeff_mul_X, div_X])

@[simp] lemma div_X_C (a : R) : div_X (C a) = 0 :=
ext $ λ n, by cases n; simp [div_X, coeff_C]; simp [coeff]

lemma div_X_eq_zero_iff : div_X p = 0 ↔ p = C (p.coeff 0) :=
⟨λ h, by simpa [eq_comm, h] using div_X_mul_X_add p,
  λ h, by rw [h, div_X_C]⟩

lemma div_X_add : div_X (p + q) = div_X p + div_X q :=
ext $ by simp [div_X]

theorem nonzero.of_polynomial_ne (h : p ≠ q) : nonzero R :=
{ zero_ne_one := λ h01 : 0 = 1, h $
    by rw [← mul_one p, ← mul_one q, ← C_1, ← h01, C_0, mul_zero, mul_zero] }

lemma degree_lt_degree_mul_X (hp : p ≠ 0) : p.degree < (p * X).degree :=
by haveI := nonzero.of_polynomial_ne hp; exact
have leading_coeff p * leading_coeff X ≠ 0, by simpa,
by erw [degree_mul_eq' this, degree_eq_nat_degree hp,
    degree_X, ← with_bot.coe_one, ← with_bot.coe_add, with_bot.coe_lt_coe];
  exact nat.lt_succ_self _

lemma degree_div_X_lt (hp0 : p ≠ 0) : (div_X p).degree < p.degree :=
by haveI := nonzero.of_polynomial_ne hp0; exact
calc (div_X p).degree < (div_X p * X + C (p.coeff 0)).degree :
  if h : degree p ≤ 0
  then begin
      have h' : C (p.coeff 0) ≠ 0, by rwa [← eq_C_of_degree_le_zero h],
      rw [eq_C_of_degree_le_zero h, div_X_C, degree_zero, zero_mul, zero_add],
      exact lt_of_le_of_ne bot_le (ne.symm (mt degree_eq_bot.1 $
        by simp [h'])),
    end
  else
    have hXp0 : div_X p ≠ 0,
      by simpa [div_X_eq_zero_iff, -not_le, degree_le_zero_iff] using h,
    have leading_coeff (div_X p) * leading_coeff X ≠ 0, by simpa,
    have degree (C (p.coeff 0)) < degree (div_X p * X),
      from calc degree (C (p.coeff 0)) ≤ 0 : degree_C_le
         ... < 1 : dec_trivial
         ... = degree (X : polynomial R) : degree_X.symm
         ... ≤ degree (div_X p * X) :
          by rw [← zero_add (degree X), degree_mul_eq' this];
            exact add_le_add
              (by rw [zero_le_degree_iff, ne.def, div_X_eq_zero_iff];
                exact λ h0, h (h0.symm ▸ degree_C_le))
              (le_refl _),
    by rw [add_comm, degree_add_eq_of_degree_lt this];
      exact degree_lt_degree_mul_X hXp0
... = p.degree : by rw div_X_mul_X_add

@[elab_as_eliminator] noncomputable def rec_on_horner
  {M : polynomial R → Sort*} : Π (p : polynomial R),
  M 0 →
  (Π p a, coeff p 0 = 0 → a ≠ 0 → M p → M (p + C a)) →
  (Π p, p ≠ 0 → M p → M (p * X)) →
  M p
| p := λ M0 MC MX,
if hp : p = 0 then eq.rec_on hp.symm M0
else
have wf : degree (div_X p) < degree p,
  from degree_div_X_lt hp,
by rw [← div_X_mul_X_add p] at *;
  exact
  if hcp0 : coeff p 0 = 0
  then by rw [hcp0, C_0, add_zero];
    exact MX _ (λ h : div_X p = 0, by simpa [h, hcp0] using hp)
      (rec_on_horner _ M0 MC MX)
  else MC _ _ (coeff_mul_X_zero _) hcp0 (if hpX0 : div_X p = 0
    then show M (div_X p * X), by rw [hpX0, zero_mul]; exact M0
    else MX (div_X p) hpX0 (rec_on_horner _ M0 MC MX))
using_well_founded {dec_tac := tactic.assumption}

@[elab_as_eliminator] lemma degree_pos_induction_on
  {P : polynomial R → Prop} (p : polynomial R) (h0 : 0 < degree p)
  (hC : ∀ {a}, a ≠ 0 → P (C a * X))
  (hX : ∀ {p}, 0 < degree p → P p → P (p * X))
  (hadd : ∀ {p} {a}, 0 < degree p → P p → P (p + C a)) : P p :=
rec_on_horner p
  (λ h, by rw degree_zero at h; exact absurd h dec_trivial)
  (λ p a _ _ ih h0,
    have 0 < degree p,
      from lt_of_not_ge (λ h, (not_lt_of_ge degree_C_le) $
        by rwa [eq_C_of_degree_le_zero h, ← C_add] at h0),
    hadd this (ih this))
  (λ p _ ih h0',
    if h0 : 0 < degree p
    then hX h0 (ih h0)
    else by rw [eq_C_of_degree_le_zero (le_of_not_gt h0)] at *;
      exact hC (λ h : coeff p 0 = 0,
        by simpa [h, nat.not_lt_zero] using h0'))
  h0

end semiring

section semiring
variables [semiring R]

variable (R)
def lcoeff (n : ℕ) : polynomial R →ₗ[R] R :=
{ to_fun := λ f, coeff f n,
  map_add' := λ f g, coeff_add f g n,
  map_smul' := λ r p, coeff_smul p r n }
variable {R}

@[simp] lemma lcoeff_apply (n : ℕ) (f : polynomial R) : lcoeff R n f = coeff f n := rfl

lemma degree_pos_of_root {p : polynomial R} (hp : p ≠ 0) (h : is_root p a) : 0 < degree p :=
lt_of_not_ge $ λ hlt, begin
  have := eq_C_of_degree_le_zero hlt,
  rw [is_root, this, eval_C] at h,
  exact hp (finsupp.ext (λ n, show coeff p n = 0, from
    nat.cases_on n h (λ _, coeff_eq_zero_of_degree_lt (lt_of_le_of_lt hlt
      (with_bot.coe_lt_coe.2 (nat.succ_pos _)))))),
end

lemma eq_C_of_nat_degree_le_zero {p : polynomial R} (h : nat_degree p ≤ 0) : p = C (coeff p 0) :=
begin
  refine polynomial.ext (λ n, _),
  cases n,
  { simp },
  { have : nat_degree p < nat.succ n := lt_of_le_of_lt h (nat.succ_pos _),
    rw [coeff_C, if_neg (nat.succ_ne_zero _), coeff_eq_zero_of_nat_degree_lt this] }
end

lemma nat_degree_pos_iff_degree_pos {p : polynomial R} :
  0 < nat_degree p ↔ 0 < degree p :=
⟨ λ h, ((degree_eq_iff_nat_degree_eq_of_pos h).mpr rfl).symm ▸ (with_bot.some_lt_some.mpr h),
  by { unfold nat_degree,
       cases degree p,
       { rintros ⟨_, ⟨⟩, _⟩ },
       { exact with_bot.some_lt_some.mp } } ⟩

variables [semiring S]

lemma nat_degree_pos_of_eval₂_root {p : polynomial R} (hp : p ≠ 0) (f : R →+* S)
  {z : S} (hz : eval₂ f z p = 0) (inj : ∀ (x : R), f x = 0 → x = 0) :
  0 < nat_degree p :=
lt_of_not_ge $ λ hlt, begin
  rw [eq_C_of_nat_degree_le_zero hlt, eval₂_C] at hz,
  refine hp (finsupp.ext (λ n, _)),
  cases n,
  { exact inj _ hz },
  { exact coeff_eq_zero_of_nat_degree_lt (lt_of_le_of_lt hlt (nat.succ_pos _)) }
end

lemma degree_pos_of_eval₂_root {p : polynomial R} (hp : p ≠ 0) (f : R →+* S)
  {z : S} (hz : eval₂ f z p = 0) (inj : ∀ (x : R), f x = 0 → x = 0) :
  0 < degree p :=
nat_degree_pos_iff_degree_pos.mp (nat_degree_pos_of_eval₂_root hp f hz inj)

end semiring

section ring
variables [ring R] {p q : polynomial R}

@[simp]
lemma C_eq_int_cast (n : ℤ) : C ↑n = (n : polynomial R) :=
(C : R →+* _).map_int_cast n

lemma C_neg : C (-a) = -C a := ring_hom.map_neg C a

lemma C_sub : C (a - b) = C a - C b := ring_hom.map_sub C a b

instance map.is_ring_hom {S} [ring S] (f : R →+* S) : is_ring_hom (map f) :=
by apply is_ring_hom.of_semiring

@[simp] lemma map_sub {S} [comm_ring S] (f : R →+* S) :
  (p - q).map f = p.map f - q.map f :=
is_ring_hom.map_sub _

@[simp] lemma map_neg {S} [comm_ring S] (f : R →+* S) :
  (-p).map f = -(p.map f) :=
is_ring_hom.map_neg _

@[simp] lemma degree_neg (p : polynomial R) : degree (-p) = degree p :=
by unfold degree; rw support_neg

lemma degree_sub_le (p q : polynomial R) : degree (p - q) ≤ max (degree p) (degree q) :=
degree_neg q ▸ degree_add_le p (-q)

@[simp] lemma nat_degree_neg (p : polynomial R) : nat_degree (-p) = nat_degree p :=
by simp [nat_degree]

@[simp] lemma nat_degree_int_cast (n : ℤ) : nat_degree (n : polynomial R) = 0 :=
by simp only [←C_eq_int_cast, nat_degree_C]

@[simp] lemma coeff_neg (p : polynomial R) (n : ℕ) : coeff (-p) n = -coeff p n := rfl

@[simp]
lemma coeff_sub (p q : polynomial R) (n : ℕ) : coeff (p - q) n = coeff p n - coeff q n := rfl

@[simp] lemma eval_int_cast {n : ℤ} {x : R} : (n : polynomial R).eval x = n :=
by simp only [←C_eq_int_cast, eval_C]

@[simp] lemma eval₂_neg {S} [ring S] (f : R →+* S) {x : S} :
  (-p).eval₂ f x = -p.eval₂ f x :=
by rw [eq_neg_iff_add_eq_zero, ←eval₂_add, add_left_neg, eval₂_zero]

@[simp] lemma eval₂_sub {S} [ring S] (f : R →+* S) {x : S} :
  (p - q).eval₂ f x = p.eval₂ f x - q.eval₂ f x :=
by rw [sub_eq_add_neg, eval₂_add, eval₂_neg, sub_eq_add_neg]

@[simp] lemma eval_neg (p : polynomial R) (x : R) : (-p).eval x = -p.eval x :=
eval₂_neg _

@[simp] lemma eval_sub (p q : polynomial R) (x : R) : (p - q).eval x = p.eval x - q.eval x :=
eval₂_sub _

lemma coeff_mul_X_sub_monomial {p : polynomial R} {r : R} {a : ℕ} :
  coeff (p * (X - monomial 0 r)) (a + 1) = coeff p a - coeff p (a + 1) * r :=
by simp [mul_sub]

end ring

section comm_ring
variables [comm_ring R] {p q : polynomial R}
instance : comm_ring (polynomial R) := add_monoid_algebra.comm_ring

instance eval₂.is_ring_hom {S} [comm_ring S]
  (f : R →+* S) {x : S} : is_ring_hom (eval₂ f x) :=
by apply is_ring_hom.of_semiring

instance eval.is_ring_hom {x : R} : is_ring_hom (eval x) := eval₂.is_ring_hom _

end comm_ring

section comm_semiring
variables [comm_semiring R] {p q : polynomial R}

section aeval
/-- `R[X]` is the generator of the category `R-Alg`. -/
instance polynomial (R : Type u) [comm_semiring R] : algebra R (polynomial R) :=
{ commutes' := λ _ _, mul_comm _ _,
  smul_def' := λ c p, (polynomial.C_mul' c p).symm,
  .. polynomial.semimodule, .. ring_hom.of polynomial.C }

variables (R) (A)

-- TODO this could be generalized: there's no need for `A` to be commutative,
-- we just need that `x` is central.
variables [comm_ring A] [algebra R A]
variables (x : A)

/-- Given a valuation `x` of the variable in an `R`-algebra `A`, `aeval R A x` is
the unique `R`-algebra homomorphism from `R[X]` to `A` sending `X` to `x`. -/
def aeval : polynomial R →ₐ[R] A :=
{ commutes' := λ r, eval₂_C _ _,
  ..eval₂_ring_hom (algebra_map R A) x }

variables {R A}

theorem aeval_def (p : polynomial R) : aeval R A x p = eval₂ (algebra_map R A) x p := rfl

@[simp] lemma aeval_X : aeval R A x X = x := eval₂_X _ x

@[simp] lemma aeval_C (r : R) : aeval R A x (C r) = algebra_map R A r := eval₂_C _ x

theorem eval_unique (φ : polynomial R →ₐ[R] A) (p) :
  φ p = eval₂ (algebra_map R A) (φ X) p :=
begin
  apply polynomial.induction_on p,
  { intro r, rw eval₂_C, exact φ.commutes r },
  { intros f g ih1 ih2,
    rw [φ.map_add, ih1, ih2, eval₂_add] },
  { intros n r ih,
    rw [pow_succ', ← mul_assoc, φ.map_mul, eval₂_mul (algebra_map R A), eval₂_X, ih] }
end

end aeval

end comm_semiring

section ring
variables [ring R] {p q : polynomial R}

lemma degree_sub_lt (hd : degree p = degree q)
  (hp0 : p ≠ 0) (hlc : leading_coeff p = leading_coeff q) :
  degree (p - q) < degree p :=
have hp : single (nat_degree p) (leading_coeff p) + p.erase (nat_degree p) = p :=
  finsupp.single_add_erase,
have hq : single (nat_degree q) (leading_coeff q) + q.erase (nat_degree q) = q :=
  finsupp.single_add_erase,
have hd' : nat_degree p = nat_degree q := by unfold nat_degree; rw hd,
have hq0 : q ≠ 0 := mt degree_eq_bot.2 (hd ▸ mt degree_eq_bot.1 hp0),
calc degree (p - q) = degree (erase (nat_degree q) p + -erase (nat_degree q) q) :
  by conv {to_lhs, rw [← hp, ← hq, hlc, hd', add_sub_add_left_eq_sub, sub_eq_add_neg]}
... ≤ max (degree (erase (nat_degree q) p)) (degree (erase (nat_degree q) q))
  : degree_neg (erase (nat_degree q) q) ▸ degree_add_le _ _
... < degree p : max_lt_iff.2 ⟨hd' ▸ degree_erase_lt hp0, hd.symm ▸ degree_erase_lt hq0⟩

lemma ne_zero_of_ne_zero_of_monic (hp : p ≠ 0) (hq : monic q) : q ≠ 0
| h := begin
  rw [h, monic.def, leading_coeff_zero] at hq,
  rw [← mul_one p, ← C_1, ← hq, C_0, mul_zero] at hp,
  exact hp rfl
end

lemma div_wf_lemma (h : degree q ≤ degree p ∧ p ≠ 0) (hq : monic q) :
  degree (p - C (leading_coeff p) * X ^ (nat_degree p - nat_degree q) * q) < degree p :=
have hp : leading_coeff p ≠ 0 := mt leading_coeff_eq_zero.1 h.2,
have hpq : leading_coeff (C (leading_coeff p) * X ^ (nat_degree p - nat_degree q)) *
    leading_coeff q ≠ 0,
  by rwa [leading_coeff_monomial, monic.def.1 hq, mul_one],
if h0 : p - C (leading_coeff p) * X ^ (nat_degree p - nat_degree q) * q = 0
then h0.symm ▸ (lt_of_not_ge $ mt le_bot_iff.1 (mt degree_eq_bot.1 h.2))
else
  have hq0 : q ≠ 0 := ne_zero_of_ne_zero_of_monic h.2 hq,
  have hlt : nat_degree q ≤ nat_degree p := with_bot.coe_le_coe.1
    (by rw [← degree_eq_nat_degree h.2, ← degree_eq_nat_degree hq0];
    exact h.1),
  degree_sub_lt
  (by rw [degree_mul_eq' hpq, degree_monomial _ hp, degree_eq_nat_degree h.2,
      degree_eq_nat_degree hq0, ← with_bot.coe_add, nat.sub_add_cancel hlt])
  h.2
  (by rw [leading_coeff_mul' hpq, leading_coeff_monomial, monic.def.1 hq, mul_one])

noncomputable def div_mod_by_monic_aux : Π (p : polynomial R) {q : polynomial R},
  monic q → polynomial R × polynomial R
| p := λ q hq, if h : degree q ≤ degree p ∧ p ≠ 0 then
  let z := C (leading_coeff p) * X^(nat_degree p - nat_degree q)  in
  have wf : _ := div_wf_lemma h hq,
  let dm := div_mod_by_monic_aux (p - z * q) hq in
  ⟨z + dm.1, dm.2⟩
  else ⟨0, p⟩
using_well_founded {dec_tac := tactic.assumption}

/-- `div_by_monic` gives the quotient of `p` by a monic polynomial `q`. -/
def div_by_monic (p q : polynomial R) : polynomial R :=
if hq : monic q then (div_mod_by_monic_aux p hq).1 else 0

/-- `mod_by_monic` gives the remainder of `p` by a monic polynomial `q`. -/
def mod_by_monic (p q : polynomial R) : polynomial R :=
if hq : monic q then (div_mod_by_monic_aux p hq).2 else p

infixl  ` /ₘ ` : 70 := div_by_monic

infixl ` %ₘ ` : 70 := mod_by_monic

lemma degree_mod_by_monic_lt : ∀ (p : polynomial R) {q : polynomial R} (hq : monic q)
  (hq0 : q ≠ 0), degree (p %ₘ q) < degree q
| p := λ q hq hq0,
if h : degree q ≤ degree p ∧ p ≠ 0 then
  have wf : _ := div_wf_lemma ⟨h.1, h.2⟩ hq,
  have degree ((p - C (leading_coeff p) * X ^ (nat_degree p - nat_degree q) * q) %ₘ q) < degree q :=
      degree_mod_by_monic_lt (p - C (leading_coeff p) * X ^ (nat_degree p - nat_degree q) * q)
      hq hq0,
  begin
    unfold mod_by_monic at this ⊢,
    unfold div_mod_by_monic_aux,
    rw dif_pos hq at this ⊢,
    rw if_pos h,
    exact this
  end
else
  or.cases_on (not_and_distrib.1 h) begin
    unfold mod_by_monic div_mod_by_monic_aux,
    rw [dif_pos hq, if_neg h],
    exact lt_of_not_ge,
  end
  begin
    assume hp,
    unfold mod_by_monic div_mod_by_monic_aux,
    rw [dif_pos hq, if_neg h, not_not.1 hp],
    exact lt_of_le_of_ne bot_le
      (ne.symm (mt degree_eq_bot.1 hq0)),
  end
using_well_founded {dec_tac := tactic.assumption}

@[simp] lemma zero_mod_by_monic (p : polynomial R) : 0 %ₘ p = 0 :=
begin
  unfold mod_by_monic div_mod_by_monic_aux,
  by_cases hp : monic p,
  { rw [dif_pos hp, if_neg (mt and.right (not_not_intro rfl))] },
  { rw [dif_neg hp] }
end

@[simp] lemma zero_div_by_monic (p : polynomial R) : 0 /ₘ p = 0 :=
begin
  unfold div_by_monic div_mod_by_monic_aux,
  by_cases hp : monic p,
  { rw [dif_pos hp, if_neg (mt and.right (not_not_intro rfl))] },
  { rw [dif_neg hp] }
end

@[simp] lemma mod_by_monic_zero (p : polynomial R) : p %ₘ 0 = p :=
if h : monic (0 : polynomial R) then (subsingleton_of_monic_zero h).1 _ _ else
by unfold mod_by_monic div_mod_by_monic_aux; rw dif_neg h

@[simp] lemma div_by_monic_zero (p : polynomial R) : p /ₘ 0 = 0 :=
if h : monic (0 : polynomial R) then (subsingleton_of_monic_zero h).1 _ _ else
by unfold div_by_monic div_mod_by_monic_aux; rw dif_neg h

lemma div_by_monic_eq_of_not_monic (p : polynomial R) (hq : ¬monic q) : p /ₘ q = 0 := dif_neg hq

lemma mod_by_monic_eq_of_not_monic (p : polynomial R) (hq : ¬monic q) : p %ₘ q = p := dif_neg hq

lemma mod_by_monic_eq_self_iff (hq : monic q) (hq0 : q ≠ 0) : p %ₘ q = p ↔ degree p < degree q :=
⟨λ h, h ▸ degree_mod_by_monic_lt _ hq hq0,
λ h, have ¬ degree q ≤ degree p := not_le_of_gt h,
  by unfold mod_by_monic div_mod_by_monic_aux; rw [dif_pos hq, if_neg (mt and.left this)]⟩

theorem monic_X_sub_C (x : R) : monic (X - C x) :=
by simpa only [C_neg] using monic_X_add_C (-x)

theorem monic_X_pow_sub {n : ℕ} (H : degree p ≤ n) : monic (X ^ (n+1) - p) :=
monic_X_pow_add ((degree_neg p).symm ▸ H)

theorem degree_mod_by_monic_le (p : polynomial R) {q : polynomial R}
  (hq : monic q) : degree (p %ₘ q) ≤ degree q :=
decidable.by_cases
  (assume H : q = 0, by rw [monic, H, leading_coeff_zero] at hq;
    have : (0:polynomial R) = 1 := (by rw [← C_0, ← C_1, hq]);
    rw [eq_zero_of_zero_eq_one _ this (p %ₘ q), eq_zero_of_zero_eq_one _ this q]; exact le_refl _)
  (assume H : q ≠ 0, le_of_lt $ degree_mod_by_monic_lt _ hq H)

end ring

section comm_ring
variables [comm_ring R] {p q : polynomial R}

lemma mod_by_monic_eq_sub_mul_div : ∀ (p : polynomial R) {q : polynomial R} (hq : monic q),
  p %ₘ q = p - q * (p /ₘ q)
| p := λ q hq,
  if h : degree q ≤ degree p ∧ p ≠ 0 then
    have wf : _ := div_wf_lemma h hq,
    have ih : _ := mod_by_monic_eq_sub_mul_div
      (p - C (leading_coeff p) * X ^ (nat_degree p - nat_degree q) * q) hq,
    begin
      unfold mod_by_monic div_by_monic div_mod_by_monic_aux,
      rw [dif_pos hq, if_pos h],
      rw [mod_by_monic, dif_pos hq] at ih,
      refine ih.trans _,
      unfold div_by_monic,
      rw [dif_pos hq, dif_pos hq, if_pos h, mul_add, sub_add_eq_sub_sub, mul_comm]
    end
  else
    begin
      unfold mod_by_monic div_by_monic div_mod_by_monic_aux,
      rw [dif_pos hq, if_neg h, dif_pos hq, if_neg h, mul_zero, sub_zero]
    end
using_well_founded {dec_tac := tactic.assumption}

lemma mod_by_monic_add_div (p : polynomial R) {q : polynomial R} (hq : monic q) :
  p %ₘ q + q * (p /ₘ q) = p := eq_sub_iff_add_eq.1 (mod_by_monic_eq_sub_mul_div p hq)

lemma div_by_monic_eq_zero_iff (hq : monic q) (hq0 : q ≠ 0) : p /ₘ q = 0 ↔ degree p < degree q :=
⟨λ h, by have := mod_by_monic_add_div p hq;
  rwa [h, mul_zero, add_zero, mod_by_monic_eq_self_iff hq hq0] at this,
λ h, have ¬ degree q ≤ degree p := not_le_of_gt h,
  by unfold div_by_monic div_mod_by_monic_aux; rw [dif_pos hq, if_neg (mt and.left this)]⟩

lemma degree_add_div_by_monic (hq : monic q) (h : degree q ≤ degree p) :
  degree q + degree (p /ₘ q) = degree p :=
if hq0 : q = 0 then
  have ∀ (p : polynomial R), p = 0,
    from λ p, (@subsingleton_of_monic_zero R _ (hq0 ▸ hq)).1 _ _,
  by rw [this (p /ₘ q), this p, this q]; refl
else
have hdiv0 : p /ₘ q ≠ 0 := by rwa [(≠), div_by_monic_eq_zero_iff hq hq0, not_lt],
have hlc : leading_coeff q * leading_coeff (p /ₘ q) ≠ 0 :=
  by rwa [monic.def.1 hq, one_mul, (≠), leading_coeff_eq_zero],
have hmod : degree (p %ₘ q) < degree (q * (p /ₘ q)) :=
  calc degree (p %ₘ q) < degree q : degree_mod_by_monic_lt _ hq hq0
  ... ≤ _ : by rw [degree_mul_eq' hlc, degree_eq_nat_degree hq0,
      degree_eq_nat_degree hdiv0, ← with_bot.coe_add, with_bot.coe_le_coe];
    exact nat.le_add_right _ _,
calc degree q + degree (p /ₘ q) = degree (q * (p /ₘ q)) : eq.symm (degree_mul_eq' hlc)
... = degree (p %ₘ q + q * (p /ₘ q)) : (degree_add_eq_of_degree_lt hmod).symm
... = _ : congr_arg _ (mod_by_monic_add_div _ hq)

lemma degree_div_by_monic_le (p q : polynomial R) : degree (p /ₘ q) ≤ degree p :=
if hp0 : p = 0 then by simp only [hp0, zero_div_by_monic, le_refl]
else if hq : monic q then
  have hq0 : q ≠ 0 := ne_zero_of_ne_zero_of_monic hp0 hq,
  if h : degree q ≤ degree p
  then by rw [← degree_add_div_by_monic hq h, degree_eq_nat_degree hq0,
      degree_eq_nat_degree (mt (div_by_monic_eq_zero_iff hq hq0).1 (not_lt.2 h))];
    exact with_bot.coe_le_coe.2 (nat.le_add_left _ _)
  else
    by unfold div_by_monic div_mod_by_monic_aux;
      simp only [dif_pos hq, h, false_and, if_false, degree_zero, bot_le]
else (div_by_monic_eq_of_not_monic p hq).symm ▸ bot_le

lemma degree_div_by_monic_lt (p : polynomial R) {q : polynomial R} (hq : monic q)
  (hp0 : p ≠ 0) (h0q : 0 < degree q) : degree (p /ₘ q) < degree p :=
have hq0 : q ≠ 0 := ne_zero_of_ne_zero_of_monic hp0 hq,
if hpq : degree p < degree q
then begin
  rw [(div_by_monic_eq_zero_iff hq hq0).2 hpq, degree_eq_nat_degree hp0],
  exact with_bot.bot_lt_some _
end
else begin
  rw [← degree_add_div_by_monic hq (not_lt.1 hpq), degree_eq_nat_degree hq0,
        degree_eq_nat_degree (mt (div_by_monic_eq_zero_iff hq hq0).1 hpq)],
  exact with_bot.coe_lt_coe.2 (nat.lt_add_of_pos_left
    (with_bot.coe_lt_coe.1 $ (degree_eq_nat_degree hq0) ▸ h0q))
end

lemma div_mod_by_monic_unique {f g} (q r : polynomial R) (hg : monic g)
  (h : r + g * q = f ∧ degree r < degree g) : f /ₘ g = q ∧ f %ₘ g = r :=
if hg0 : g = 0 then by split; exact (subsingleton_of_monic_zero
  (hg0 ▸ hg : monic (0 : polynomial R))).1 _ _
else
  have h₁ : r - f %ₘ g = -g * (q - f /ₘ g),
    from eq_of_sub_eq_zero
      (by rw [← sub_eq_zero_of_eq (h.1.trans (mod_by_monic_add_div f hg).symm)];
        simp [mul_add, mul_comm, sub_eq_add_neg, add_comm, add_left_comm, add_assoc]),
  have h₂ : degree (r - f %ₘ g) = degree (g * (q - f /ₘ g)),
    by simp [h₁],
  have h₄ : degree (r - f %ₘ g) < degree g,
    from calc degree (r - f %ₘ g) ≤ max (degree r) (degree (-(f %ₘ g))) :
      degree_add_le _ _
    ... < degree g : max_lt_iff.2 ⟨h.2, by rw degree_neg; exact degree_mod_by_monic_lt _ hg hg0⟩,
  have h₅ : q - (f /ₘ g) = 0,
    from by_contradiction
      (λ hqf, not_le_of_gt h₄ $
        calc degree g ≤ degree g + degree (q - f /ₘ g) :
          by erw [degree_eq_nat_degree hg0, degree_eq_nat_degree hqf,
              with_bot.coe_le_coe];
            exact nat.le_add_right _ _
        ... = degree (r - f %ₘ g) :
          by rw [h₂, degree_mul_eq']; simpa [monic.def.1 hg]),
  ⟨eq.symm $ eq_of_sub_eq_zero h₅,
    eq.symm $ eq_of_sub_eq_zero $ by simpa [h₅] using h₁⟩

lemma map_mod_div_by_monic [comm_ring S] (f : R →+* S) (hq : monic q) :
  (p /ₘ q).map f = p.map f /ₘ q.map f ∧ (p %ₘ q).map f = p.map f %ₘ q.map f :=
if h01 : (0 : S) = 1 then by haveI := subsingleton_of_zero_eq_one S h01;
  exact ⟨subsingleton.elim _ _, subsingleton.elim _ _⟩
else
have h01R : (0 : R) ≠ 1, from mt (congr_arg f)
  (by rwa [is_semiring_hom.map_one f, is_semiring_hom.map_zero f]),
have map f p /ₘ map f q = map f (p /ₘ q) ∧ map f p %ₘ map f q = map f (p %ₘ q),
  from (div_mod_by_monic_unique ((p /ₘ q).map f) _ (monic_map f hq)
    ⟨eq.symm $ by rw [← map_mul, ← map_add, mod_by_monic_add_div _ hq],
    calc _ ≤ degree (p %ₘ q) : degree_map_le _
    ... < degree q : degree_mod_by_monic_lt _ hq
      $ (ne_zero_of_monic_of_zero_ne_one hq h01R)
    ... = _ : eq.symm $ degree_map_eq_of_leading_coeff_ne_zero _
      (by rw [monic.def.1 hq, is_semiring_hom.map_one f]; exact ne.symm h01)⟩),
⟨this.1.symm, this.2.symm⟩

lemma map_div_by_monic [comm_ring S] (f : R →+* S) (hq : monic q) :
  (p /ₘ q).map f = p.map f /ₘ q.map f :=
(map_mod_div_by_monic f hq).1

lemma map_mod_by_monic [comm_ring S] (f : R →+* S) (hq : monic q) :
  (p %ₘ q).map f = p.map f %ₘ q.map f :=
(map_mod_div_by_monic f hq).2

lemma dvd_iff_mod_by_monic_eq_zero (hq : monic q) : p %ₘ q = 0 ↔ q ∣ p :=
⟨λ h, by rw [← mod_by_monic_add_div p hq, h, zero_add];
  exact dvd_mul_right _ _,
λ h, if hq0 : q = 0 then by rw hq0 at hq;
  exact (subsingleton_of_monic_zero hq).1 _ _
  else
  let ⟨r, hr⟩ := exists_eq_mul_right_of_dvd h in
  by_contradiction (λ hpq0,
  have hmod : p %ₘ q = q * (r - p /ₘ q) :=
    by rw [mod_by_monic_eq_sub_mul_div _ hq, mul_sub, ← hr],
  have degree (q * (r - p /ₘ q)) < degree q :=
    hmod ▸ degree_mod_by_monic_lt _ hq hq0,
  have hrpq0 : leading_coeff (r - p /ₘ q) ≠ 0 :=
    λ h, hpq0 $ leading_coeff_eq_zero.1
      (by rw [hmod, leading_coeff_eq_zero.1 h, mul_zero, leading_coeff_zero]),
  have hlc : leading_coeff q * leading_coeff (r - p /ₘ q) ≠ 0 :=
    by rwa [monic.def.1 hq, one_mul],
  by rw [degree_mul_eq' hlc, degree_eq_nat_degree hq0,
      degree_eq_nat_degree (mt leading_coeff_eq_zero.2 hrpq0)] at this;
    exact not_lt_of_ge (nat.le_add_right _ _) (with_bot.some_lt_some.1 this))⟩

@[simp] lemma mod_by_monic_one (p : polynomial R) : p %ₘ 1 = 0 :=
(dvd_iff_mod_by_monic_eq_zero (by convert monic_one)).2 (one_dvd _)

@[simp] lemma div_by_monic_one (p : polynomial R) : p /ₘ 1 = p :=
by conv_rhs { rw [← mod_by_monic_add_div p monic_one] }; simp

variables [comm_ring S]

lemma nat_degree_pos_of_aeval_root [algebra R S] {p : polynomial R} (hp : p ≠ 0)
  {z : S} (hz : aeval R S z p = 0) (inj : ∀ (x : R), algebra_map R S x = 0 → x = 0) :
  0 < p.nat_degree :=
nat_degree_pos_of_eval₂_root hp (algebra_map R S) hz inj

lemma degree_pos_of_aeval_root [algebra R S] {p : polynomial R} (hp : p ≠ 0)
  {z : S} (hz : aeval R S z p = 0) (inj : ∀ (x : R), algebra_map R S x = 0 → x = 0) :
  0 < p.degree :=
nat_degree_pos_iff_degree_pos.mp (nat_degree_pos_of_aeval_root hp hz inj)

lemma root_X_sub_C : is_root (X - C a) b ↔ a = b :=
by rw [is_root.def, eval_sub, eval_X, eval_C, sub_eq_zero_iff_eq, eq_comm]

end comm_ring

section nonzero_ring
variables [ring R] [nonzero R] {p q : polynomial R}

@[simp] lemma degree_X_sub_C (a : R) : degree (X - C a) = 1 :=
begin
  rw [sub_eq_add_neg, add_comm, ← @degree_X R],
  by_cases ha : a = 0,
  { simp only [ha, C_0, neg_zero, zero_add] },
  exact degree_add_eq_of_degree_lt (by rw [degree_X, degree_neg, degree_C ha]; exact dec_trivial)
end

lemma degree_X_pow_sub_C {n : ℕ} (hn : 0 < n) (a : R) :
  degree ((X : polynomial R) ^ n - C a) = n :=
have degree (-C a) < degree ((X : polynomial R) ^ n),
  from calc degree (-C a) ≤ 0 : by rw degree_neg; exact degree_C_le
  ... < degree ((X : polynomial R) ^ n) : by rwa [degree_X_pow];
    exact with_bot.coe_lt_coe.2 hn,
by rw [sub_eq_add_neg, add_comm, degree_add_eq_of_degree_lt this, degree_X_pow]

lemma X_pow_sub_C_ne_zero {n : ℕ} (hn : 0 < n) (a : R) :
  (X : polynomial R) ^ n - C a ≠ 0 :=
mt degree_eq_bot.2 (show degree ((X : polynomial R) ^ n - C a) ≠ ⊥,
  by rw degree_X_pow_sub_C hn a; exact dec_trivial)

lemma nat_degree_X_sub_monomial_zero {r : R} : (X - monomial 0 r).nat_degree = 1 :=
by { rw single_eq_C_mul_X, apply nat_degree_eq_of_degree_eq_some, simp, }

lemma nat_degree_X_pow_sub_monomial_zero {n : ℕ} (hn : 0 < n) {r : R} :
  (X ^ n - monomial 0 r).nat_degree = n :=
by { rw single_eq_C_mul_X, apply nat_degree_eq_of_degree_eq_some, simp [degree_X_pow_sub_C hn], }

end nonzero_ring

section ring
variables [ring R]

lemma eq_zero_of_eq_zero (h : (0 : R) = (1 : R)) (p : polynomial R) : p = 0 :=
by rw [←one_smul R p, ←h, zero_smul]

lemma nat_degree_X_sub_monomial_zero_le {r : R} : (X - monomial 0 r).nat_degree ≤ 1 :=
begin
  classical,
  by_cases h : (0 : R) = (1 : R),
  { calc (X - monomial 0 r).nat_degree
         = (0 : polynomial R).nat_degree : congr_arg nat_degree (eq_zero_of_eq_zero h _)
     ... = 0 : nat_degree_zero
     ... ≤ 1 : zero_le 1, },
  { haveI : nonzero R := ⟨h⟩,
    exact le_of_eq nat_degree_X_sub_monomial_zero, }
end

/--
The evaluation map is not generally multiplicative when the coefficient ring is noncommutative,
but nevertheless any polynomial of the form `p * (X - monomial 0 r)` is sent to zero
when evaluated at `r`.

This is the key step in our proof of the Cayley-Hamilton theorem.
-/
lemma eval_mul_X_sub_C {p : polynomial R} (r : R) :
  (p * (X - C r)).eval r = 0 :=
begin
  simp only [eval, eval₂, C_def, ring_hom.id_apply],
  have bound := calc
    (p * (X - monomial 0 r)).nat_degree
         ≤ p.nat_degree + (X - monomial 0 r).nat_degree : nat_degree_mul_le
     ... ≤ p.nat_degree + 1 : add_le_add_left nat_degree_X_sub_monomial_zero_le _
     ... < p.nat_degree + 2 : lt_add_one _,
  rw sum_over_range' _ _ (p.nat_degree + 2) bound,
  swap,
  { simp, },
  rw sum_range_succ',
  conv_lhs {
    congr, apply_congr, skip,
    rw [coeff_mul_X_sub_monomial, sub_mul, mul_assoc, ←pow_succ],
  },
  simp [sum_range_sub', coeff_single],
end

end ring

section comm_ring

variables [comm_ring R] {p q : polynomial R}

@[simp] lemma mod_by_monic_X_sub_C_eq_C_eval (p : polynomial R) (a : R) :
  p %ₘ (X - C a) = C (p.eval a) :=
if h0 : (0 : R) = 1 then by letI := subsingleton_of_zero_eq_one R h0; exact subsingleton.elim _ _
else
by letI : nonzero R := nonzero.of_ne h0; exact
have h : (p %ₘ (X - C a)).eval a = p.eval a :=
  by rw [mod_by_monic_eq_sub_mul_div _ (monic_X_sub_C a), eval_sub, eval_mul,
    eval_sub, eval_X, eval_C, sub_self, zero_mul, sub_zero],
have degree (p %ₘ (X - C a)) < 1 :=
  degree_X_sub_C a ▸ degree_mod_by_monic_lt p (monic_X_sub_C a) ((degree_X_sub_C a).symm ▸
    ne_zero_of_monic (monic_X_sub_C _)),
have degree (p %ₘ (X - C a)) ≤ 0 :=
  begin
    cases (degree (p %ₘ (X - C a))),
    { exact bot_le },
    { exact with_bot.some_le_some.2 (nat.le_of_lt_succ (with_bot.some_lt_some.1 this)) }
  end,
begin
  rw [eq_C_of_degree_le_zero this, eval_C] at h,
  rw [eq_C_of_degree_le_zero this, h]
end

lemma mul_div_by_monic_eq_iff_is_root : (X - C a) * (p /ₘ (X - C a)) = p ↔ is_root p a :=
⟨λ h, by rw [← h, is_root.def, eval_mul, eval_sub, eval_X, eval_C, sub_self, zero_mul],
λ h : p.eval a = 0,
  by conv {to_rhs, rw ← mod_by_monic_add_div p (monic_X_sub_C a)};
    rw [mod_by_monic_X_sub_C_eq_C_eval, h, C_0, zero_add]⟩

lemma dvd_iff_is_root : (X - C a) ∣ p ↔ is_root p a :=
⟨λ h, by rwa [← dvd_iff_mod_by_monic_eq_zero (monic_X_sub_C _),
    mod_by_monic_X_sub_C_eq_C_eval, ← C_0, C_inj] at h,
  λ h, ⟨(p /ₘ (X - C a)), by rw mul_div_by_monic_eq_iff_is_root.2 h⟩⟩

lemma mod_by_monic_X (p : polynomial R) : p %ₘ X = C (p.eval 0) :=
by rw [← mod_by_monic_X_sub_C_eq_C_eval, C_0, sub_zero]

section multiplicity

def decidable_dvd_monic (p : polynomial R) (hq : monic q) : decidable (q ∣ p) :=
decidable_of_iff (p %ₘ q = 0) (dvd_iff_mod_by_monic_eq_zero hq)

open_locale classical

lemma multiplicity_X_sub_C_finite (a : R) (h0 : p ≠ 0) :
  multiplicity.finite (X - C a) p :=
multiplicity_finite_of_degree_pos_of_monic
  (have (0 : R) ≠ 1, from (λ h, by haveI := subsingleton_of_zero_eq_one _ h;
      exact h0 (subsingleton.elim _ _)),
    by haveI : nonzero R := ⟨this⟩; rw degree_X_sub_C; exact dec_trivial)
    (monic_X_sub_C _) h0

def root_multiplicity (a : R) (p : polynomial R) : ℕ :=
if h0 : p = 0 then 0
else let I : decidable_pred (λ n : ℕ, ¬(X - C a) ^ (n + 1) ∣ p) :=
  λ n, @not.decidable _ (decidable_dvd_monic p (monic_pow (monic_X_sub_C a) (n + 1))) in
by exactI nat.find (multiplicity_X_sub_C_finite a h0)

lemma root_multiplicity_eq_multiplicity (p : polynomial R) (a : R) :
  root_multiplicity a p = if h0 : p = 0 then 0 else
  (multiplicity (X - C a) p).get (multiplicity_X_sub_C_finite a h0) :=
by simp [multiplicity, root_multiplicity, roption.dom];
  congr; funext; congr

lemma pow_root_multiplicity_dvd (p : polynomial R) (a : R) :
  (X - C a) ^ root_multiplicity a p ∣ p :=
if h : p = 0 then by simp [h]
else by rw [root_multiplicity_eq_multiplicity, dif_neg h];
  exact multiplicity.pow_multiplicity_dvd _

lemma div_by_monic_mul_pow_root_multiplicity_eq
  (p : polynomial R) (a : R) :
  p /ₘ ((X - C a) ^ root_multiplicity a p) *
  (X - C a) ^ root_multiplicity a p = p :=
have monic ((X - C a) ^ root_multiplicity a p),
  from monic_pow (monic_X_sub_C _) _,
by conv_rhs { rw [← mod_by_monic_add_div p this,
    (dvd_iff_mod_by_monic_eq_zero this).2 (pow_root_multiplicity_dvd _ _)] };
  simp [mul_comm]

lemma eval_div_by_monic_pow_root_multiplicity_ne_zero
  {p : polynomial R} (a : R) (hp : p ≠ 0) :
  (p /ₘ ((X - C a) ^ root_multiplicity a p)).eval a ≠ 0 :=
begin
  haveI : nonzero R := nonzero.of_polynomial_ne hp,
  rw [ne.def, ← is_root.def, ← dvd_iff_is_root],
  rintros ⟨q, hq⟩,
  have := div_by_monic_mul_pow_root_multiplicity_eq p a,
  rw [mul_comm, hq, ← mul_assoc, ← pow_succ',
    root_multiplicity_eq_multiplicity, dif_neg hp] at this,
  exact multiplicity.is_greatest'
    (multiplicity_finite_of_degree_pos_of_monic
    (show (0 : with_bot ℕ) < degree (X - C a),
      by rw degree_X_sub_C; exact dec_trivial) (monic_X_sub_C _) hp)
    (nat.lt_succ_self _) (dvd_of_mul_right_eq _ this)
end

end multiplicity

end comm_ring

section integral_domain
variables [integral_domain R] {p q : polynomial R}

@[simp] lemma degree_mul_eq : degree (p * q) = degree p + degree q :=
if hp0 : p = 0 then by simp only [hp0, degree_zero, zero_mul, with_bot.bot_add]
else if hq0 : q = 0 then  by simp only [hq0, degree_zero, mul_zero, with_bot.add_bot]
else degree_mul_eq' $ mul_ne_zero (mt leading_coeff_eq_zero.1 hp0)
    (mt leading_coeff_eq_zero.1 hq0)

@[simp] lemma degree_pow_eq (p : polynomial R) (n : ℕ) :
  degree (p ^ n) = n •ℕ (degree p) :=
by induction n; [simp only [pow_zero, degree_one, zero_nsmul],
simp only [*, pow_succ, succ_nsmul, degree_mul_eq]]

@[simp] lemma leading_coeff_mul (p q : polynomial R) : leading_coeff (p * q) =
  leading_coeff p * leading_coeff q :=
begin
  by_cases hp : p = 0,
  { simp only [hp, zero_mul, leading_coeff_zero] },
  { by_cases hq : q = 0,
    { simp only [hq, mul_zero, leading_coeff_zero] },
    { rw [leading_coeff_mul'],
      exact mul_ne_zero (mt leading_coeff_eq_zero.1 hp) (mt leading_coeff_eq_zero.1 hq) } }
end

@[simp] lemma leading_coeff_pow (p : polynomial R) (n : ℕ) :
  leading_coeff (p ^ n) = leading_coeff p ^ n :=
by induction n; [simp only [pow_zero, leading_coeff_one],
simp only [*, pow_succ, leading_coeff_mul]]

instance : integral_domain (polynomial R) :=
{ eq_zero_or_eq_zero_of_mul_eq_zero := λ a b h, begin
    have : leading_coeff 0 = leading_coeff a * leading_coeff b := h ▸ leading_coeff_mul a b,
    rw [leading_coeff_zero, eq_comm] at this,
    erw [← leading_coeff_eq_zero, ← leading_coeff_eq_zero],
    exact eq_zero_or_eq_zero_of_mul_eq_zero this
  end,
  ..polynomial.nonzero,
  ..polynomial.comm_ring }

lemma nat_degree_mul_eq (hp : p ≠ 0) (hq : q ≠ 0) : nat_degree (p * q) =
  nat_degree p + nat_degree q :=
by rw [← with_bot.coe_eq_coe, ← degree_eq_nat_degree (mul_ne_zero hp hq),
    with_bot.coe_add, ← degree_eq_nat_degree hp,
    ← degree_eq_nat_degree hq, degree_mul_eq]

@[simp] lemma nat_degree_pow_eq (p : polynomial R) (n : ℕ) :
  nat_degree (p ^ n) = n * nat_degree p :=
if hp0 : p = 0
then if hn0 : n = 0 then by simp [hp0, hn0]
  else by rw [hp0, zero_pow (nat.pos_of_ne_zero hn0)]; simp
else nat_degree_pow_eq'
  (by rw [← leading_coeff_pow, ne.def, leading_coeff_eq_zero]; exact pow_ne_zero _ hp0)

lemma root_or_root_of_root_mul (h : is_root (p * q) a) : is_root p a ∨ is_root q a :=
by rw [is_root, eval_mul] at h;
  exact eq_zero_or_eq_zero_of_mul_eq_zero h

lemma degree_le_mul_left (p : polynomial R) (hq : q ≠ 0) : degree p ≤ degree (p * q) :=
if hp : p = 0 then by simp only [hp, zero_mul, le_refl]
else by rw [degree_mul_eq, degree_eq_nat_degree hp,
    degree_eq_nat_degree hq];
  exact with_bot.coe_le_coe.2 (nat.le_add_right _ _)

lemma exists_finset_roots : ∀ {p : polynomial R} (hp : p ≠ 0),
  ∃ s : finset R, (s.card : with_bot ℕ) ≤ degree p ∧ ∀ x, x ∈ s ↔ is_root p x
| p := λ hp, by haveI := classical.prop_decidable (∃ x, is_root p x); exact
if h : ∃ x, is_root p x
then
  let ⟨x, hx⟩ := h in
  have hpd : 0 < degree p := degree_pos_of_root hp hx,
  have hd0 : p /ₘ (X - C x) ≠ 0 :=
    λ h, by rw [← mul_div_by_monic_eq_iff_is_root.2 hx, h, mul_zero] at hp; exact hp rfl,
  have wf : degree (p /ₘ _) < degree p :=
    degree_div_by_monic_lt _ (monic_X_sub_C x) hp
    ((degree_X_sub_C x).symm ▸ dec_trivial),
  let ⟨t, htd, htr⟩ := @exists_finset_roots (p /ₘ (X - C x)) hd0 in
  have hdeg : degree (X - C x) ≤ degree p := begin
    rw [degree_X_sub_C, degree_eq_nat_degree hp],
    rw degree_eq_nat_degree hp at hpd,
    exact with_bot.coe_le_coe.2 (with_bot.coe_lt_coe.1 hpd)
  end,
  have hdiv0 : p /ₘ (X - C x) ≠ 0 := mt (div_by_monic_eq_zero_iff (monic_X_sub_C x)
    (ne_zero_of_monic (monic_X_sub_C x))).1 $ not_lt.2 hdeg,
  ⟨insert x t, calc (card (insert x t) : with_bot ℕ) ≤ card t + 1 :
    with_bot.coe_le_coe.2 $ finset.card_insert_le _ _
    ... ≤ degree p :
      by rw [← degree_add_div_by_monic (monic_X_sub_C x) hdeg,
          degree_X_sub_C, add_comm];
        exact add_le_add (le_refl (1 : with_bot ℕ)) htd,
  begin
    assume y,
    rw [mem_insert, htr, eq_comm, ← root_X_sub_C],
    conv {to_rhs, rw ← mul_div_by_monic_eq_iff_is_root.2 hx},
    exact ⟨λ h, or.cases_on h (root_mul_right_of_is_root _) (root_mul_left_of_is_root _),
      root_or_root_of_root_mul⟩
  end⟩
else
  ⟨∅, (degree_eq_nat_degree hp).symm ▸ with_bot.coe_le_coe.2 (nat.zero_le _),
    by simpa only [not_mem_empty, false_iff, not_exists] using h⟩
using_well_founded {dec_tac := tactic.assumption}

/-- `roots p` noncomputably gives a finset containing all the roots of `p` -/
noncomputable def roots (p : polynomial R) : finset R :=
if h : p = 0 then ∅ else classical.some (exists_finset_roots h)

lemma card_roots (hp0 : p ≠ 0) : ((roots p).card : with_bot ℕ) ≤ degree p :=
begin
  unfold roots,
  rw dif_neg hp0,
  exact (classical.some_spec (exists_finset_roots hp0)).1
end

lemma card_roots' {p : polynomial R} (hp0 : p ≠ 0) : p.roots.card ≤ nat_degree p :=
with_bot.coe_le_coe.1 (le_trans (card_roots hp0) (le_of_eq $ degree_eq_nat_degree hp0))

lemma card_roots_sub_C {p : polynomial R} {a : R} (hp0 : 0 < degree p) :
  ((p - C a).roots.card : with_bot ℕ) ≤ degree p :=
calc ((p - C a).roots.card : with_bot ℕ) ≤ degree (p - C a) :
  card_roots $ mt sub_eq_zero.1 $ λ h, not_le_of_gt hp0 $ h.symm ▸ degree_C_le
... = degree p : by rw [sub_eq_add_neg, ← C_neg]; exact degree_add_C hp0

lemma card_roots_sub_C' {p : polynomial R} {a : R} (hp0 : 0 < degree p) :
  (p - C a).roots.card ≤ nat_degree p :=
with_bot.coe_le_coe.1 (le_trans (card_roots_sub_C hp0) (le_of_eq $ degree_eq_nat_degree
  (λ h, by simp [*, lt_irrefl] at *)))

@[simp] lemma mem_roots (hp : p ≠ 0) : a ∈ p.roots ↔ is_root p a :=
by unfold roots; rw dif_neg hp; exact (classical.some_spec (exists_finset_roots hp)).2 _

@[simp] lemma mem_roots_sub_C {p : polynomial R} {a x : R} (hp0 : 0 < degree p) :
  x ∈ (p - C a).roots ↔ p.eval x = a :=
(mem_roots (show p - C a ≠ 0, from mt sub_eq_zero.1 $ λ h,
    not_le_of_gt hp0 $ h.symm ▸ degree_C_le)).trans
  (by rw [is_root.def, eval_sub, eval_C, sub_eq_zero])

lemma card_roots_X_pow_sub_C {n : ℕ} (hn : 0 < n) (a : R) :
  (roots ((X : polynomial R) ^ n - C a)).card ≤ n :=
with_bot.coe_le_coe.1 $
calc ((roots ((X : polynomial R) ^ n - C a)).card : with_bot ℕ)
      ≤ degree ((X : polynomial R) ^ n - C a) : card_roots (X_pow_sub_C_ne_zero hn a)
  ... = n : degree_X_pow_sub_C hn a

/-- `nth_roots n a` noncomputably returns the solutions to `x ^ n = a`-/
def nth_roots {R : Type*} [integral_domain R] (n : ℕ) (a : R) : finset R :=
roots ((X : polynomial R) ^ n - C a)

@[simp] lemma mem_nth_roots {R : Type*} [integral_domain R] {n : ℕ} (hn : 0 < n) {a x : R} :
  x ∈ nth_roots n a ↔ x ^ n = a :=
by rw [nth_roots, mem_roots (X_pow_sub_C_ne_zero hn a),
  is_root.def, eval_sub, eval_C, eval_pow, eval_X, sub_eq_zero_iff_eq]

lemma card_nth_roots {R : Type*} [integral_domain R] (n : ℕ) (a : R) :
  (nth_roots n a).card ≤ n :=
if hn : n = 0
then if h : (X : polynomial R) ^ n - C a = 0
  then by simp only [nat.zero_le, nth_roots, roots, h, dif_pos rfl, card_empty]
  else with_bot.coe_le_coe.1 (le_trans (card_roots h)
   (by rw [hn, pow_zero, ← C_1, ← @is_ring_hom.map_sub _ _ _ _ (@C R _)];
      exact degree_C_le))
else by rw [← with_bot.coe_le_coe, ← degree_X_pow_sub_C (nat.pos_of_ne_zero hn) a];
  exact card_roots (X_pow_sub_C_ne_zero (nat.pos_of_ne_zero hn) a)

lemma coeff_comp_degree_mul_degree (hqd0 : nat_degree q ≠ 0) :
  coeff (p.comp q) (nat_degree p * nat_degree q) =
  leading_coeff p * leading_coeff q ^ nat_degree p :=
if hp0 : p = 0 then by simp [hp0] else
calc coeff (p.comp q) (nat_degree p * nat_degree q)
  = p.sum (λ n a, coeff (C a * q ^ n) (nat_degree p * nat_degree q)) :
    by rw [comp, eval₂, coeff_sum]
... = coeff (C (leading_coeff p) * q ^ nat_degree p) (nat_degree p * nat_degree q) :
  finset.sum_eq_single _
  begin
    assume b hbs hbp,
    have hq0 : q ≠ 0, from λ hq0, hqd0 (by rw [hq0, nat_degree_zero]),
    have : coeff p b ≠ 0, rwa [← apply_eq_coeff, ← finsupp.mem_support_iff],
    dsimp [apply_eq_coeff],
    refine coeff_eq_zero_of_degree_lt _,
    rw [degree_mul_eq, degree_C this, degree_pow_eq, zero_add, degree_eq_nat_degree hq0,
      ← with_bot.coe_nsmul, nsmul_eq_mul, with_bot.coe_lt_coe, nat.cast_id],
    exact (mul_lt_mul_right (nat.pos_of_ne_zero hqd0)).2
      (lt_of_le_of_ne (with_bot.coe_le_coe.1 (by rw ← degree_eq_nat_degree hp0; exact le_sup hbs))
        hbp)
  end
  (by rw [finsupp.mem_support_iff, apply_eq_coeff, ← leading_coeff, ne.def, leading_coeff_eq_zero,
      classical.not_not]; simp {contextual := tt})
... = _ :
  have coeff (q ^ nat_degree p) (nat_degree p * nat_degree q) = leading_coeff (q ^ nat_degree p),
    by rw [leading_coeff, nat_degree_pow_eq],
  by rw [coeff_C_mul, this, leading_coeff_pow]

lemma nat_degree_comp : nat_degree (p.comp q) = nat_degree p * nat_degree q :=
le_antisymm nat_degree_comp_le
  (if hp0 : p = 0 then by rw [hp0, zero_comp, nat_degree_zero, zero_mul]
  else if hqd0 : nat_degree q = 0
  then have degree q ≤ 0, by rw [← with_bot.coe_zero, ← hqd0]; exact degree_le_nat_degree,
    by rw [eq_C_of_degree_le_zero this]; simp
  else le_nat_degree_of_ne_zero $
    have hq0 : q ≠ 0, from λ hq0, hqd0 $ by rw [hq0, nat_degree_zero],
    calc coeff (p.comp q) (nat_degree p * nat_degree q)
        = leading_coeff p * leading_coeff q ^ nat_degree p :
      coeff_comp_degree_mul_degree hqd0
    ... ≠ 0 : mul_ne_zero (mt leading_coeff_eq_zero.1 hp0)
      (pow_ne_zero _ (mt leading_coeff_eq_zero.1 hq0)))

lemma leading_coeff_comp (hq : nat_degree q ≠ 0) : leading_coeff (p.comp q) =
  leading_coeff p * leading_coeff q ^ nat_degree p :=
by rw [← coeff_comp_degree_mul_degree hq, ← nat_degree_comp]; refl

lemma degree_eq_zero_of_is_unit (h : is_unit p) : degree p = 0 :=
let ⟨q, hq⟩ := is_unit_iff_dvd_one.1 h in
have hp0 : p ≠ 0, from λ hp0, by simpa [hp0] using hq,
have hq0 : q ≠ 0, from λ hp0, by simpa [hp0] using hq,
have nat_degree (1 : polynomial R) = nat_degree (p * q),
  from congr_arg _ hq,
by rw [nat_degree_one, nat_degree_mul_eq hp0 hq0, eq_comm,
    _root_.add_eq_zero_iff, ← with_bot.coe_eq_coe,
    ← degree_eq_nat_degree hp0] at this;
  exact this.1

@[simp] lemma degree_coe_units (u : units (polynomial R)) :
  degree (u : polynomial R) = 0 :=
degree_eq_zero_of_is_unit ⟨u, rfl⟩

@[simp] lemma nat_degree_coe_units (u : units (polynomial R)) :
  nat_degree (u : polynomial R) = 0 :=
nat_degree_eq_of_degree_eq_some (degree_coe_units u)

lemma coeff_coe_units_zero_ne_zero (u : units (polynomial R)) :
  coeff (u : polynomial R) 0 ≠ 0 :=
begin
  conv in (0) {rw [← nat_degree_coe_units u]},
  rw [← leading_coeff, ne.def, leading_coeff_eq_zero],
  exact units.coe_ne_zero _
end

lemma degree_eq_degree_of_associated (h : associated p q) : degree p = degree q :=
let ⟨u, hu⟩ := h in by simp [hu.symm]

lemma degree_eq_one_of_irreducible_of_root (hi : irreducible p) {x : R} (hx : is_root p x) :
  degree p = 1 :=
let ⟨g, hg⟩ := dvd_iff_is_root.2 hx in
have is_unit (X - C x) ∨ is_unit g, from hi.2 _ _ hg,
this.elim
  (λ h, have h₁ : degree (X - C x) = 1, from degree_X_sub_C x,
    have h₂ : degree (X - C x) = 0, from degree_eq_zero_of_is_unit h,
    by rw h₁ at h₂; exact absurd h₂ dec_trivial)
  (λ hgu, by rw [hg, degree_mul_eq, degree_X_sub_C, degree_eq_zero_of_is_unit hgu, add_zero])

lemma prime_of_degree_eq_one_of_monic (hp1 : degree p = 1)
  (hm : monic p) : prime p :=
have p = X - C (- p.coeff 0),
  by simpa [hm.leading_coeff] using eq_X_add_C_of_degree_eq_one hp1,
⟨mt degree_eq_bot.2 $ hp1.symm ▸ dec_trivial,
  mt degree_eq_zero_of_is_unit (by simp [hp1]; exact dec_trivial),
    λ _ _, begin
      rw [this, dvd_iff_is_root, dvd_iff_is_root, dvd_iff_is_root,
        is_root, is_root, is_root, eval_mul, mul_eq_zero],
      exact id
    end⟩

lemma irreducible_of_degree_eq_one_of_monic (hp1 : degree p = 1)
  (hm : monic p) : irreducible p :=
irreducible_of_prime (prime_of_degree_eq_one_of_monic hp1 hm)

end integral_domain

section field
variables [field R] {p q : polynomial R}

lemma is_unit_iff_degree_eq_zero : is_unit p ↔ degree p = 0 :=
⟨degree_eq_zero_of_is_unit,
  λ h, have degree p ≤ 0, by simp [*, le_refl],
    have hc : coeff p 0 ≠ 0, from λ hc,
        by rw [eq_C_of_degree_le_zero this, hc] at h;
        simpa using h,
    is_unit_iff_dvd_one.2 ⟨C (coeff p 0)⁻¹, begin
      conv in p { rw eq_C_of_degree_le_zero this },
      rw [← C_mul, _root_.mul_inv_cancel hc, C_1]
    end⟩⟩

lemma degree_pos_of_ne_zero_of_nonunit (hp0 : p ≠ 0) (hp : ¬is_unit p) :
  0 < degree p :=
lt_of_not_ge (λ h, by rw [eq_C_of_degree_le_zero h] at hp0 hp;
  exact (hp $ is_unit.map' C $
    is_unit.mk0 (coeff p 0) (mt C_inj.2 (by simpa using hp0))))

lemma monic_mul_leading_coeff_inv (h : p ≠ 0) :
  monic (p * C (leading_coeff p)⁻¹) :=
by rw [monic, leading_coeff_mul, leading_coeff_C,
  mul_inv_cancel (show leading_coeff p ≠ 0, from mt leading_coeff_eq_zero.1 h)]

lemma degree_mul_leading_coeff_inv (p : polynomial R) (h : q ≠ 0) :
  degree (p * C (leading_coeff q)⁻¹) = degree p :=
have h₁ : (leading_coeff q)⁻¹ ≠ 0 :=
  inv_ne_zero (mt leading_coeff_eq_zero.1 h),
by rw [degree_mul_eq, degree_C h₁, add_zero]

def div (p q : polynomial R) :=
C (leading_coeff q)⁻¹ * (p /ₘ (q * C (leading_coeff q)⁻¹))

def mod (p q : polynomial R) :=
p %ₘ (q * C (leading_coeff q)⁻¹)

private lemma quotient_mul_add_remainder_eq_aux (p q : polynomial R) :
  q * div p q + mod p q = p :=
if h : q = 0 then by simp only [h, zero_mul, mod, mod_by_monic_zero, zero_add]
else begin
  conv {to_rhs, rw ← mod_by_monic_add_div p (monic_mul_leading_coeff_inv h)},
  rw [div, mod, add_comm, mul_assoc]
end

private lemma remainder_lt_aux (p : polynomial R) (hq : q ≠ 0) :
  degree (mod p q) < degree q :=
by rw ← degree_mul_leading_coeff_inv q hq; exact
  degree_mod_by_monic_lt p (monic_mul_leading_coeff_inv hq)
    (mul_ne_zero hq (mt leading_coeff_eq_zero.2 (by rw leading_coeff_C;
      exact inv_ne_zero (mt leading_coeff_eq_zero.1 hq))))

instance : has_div (polynomial R) := ⟨div⟩

instance : has_mod (polynomial R) := ⟨mod⟩

lemma div_def : p / q = C (leading_coeff q)⁻¹ * (p /ₘ (q * C (leading_coeff q)⁻¹)) := rfl

lemma mod_def : p % q = p %ₘ (q * C (leading_coeff q)⁻¹) := rfl

lemma mod_by_monic_eq_mod (p : polynomial R) (hq : monic q) : p %ₘ q = p % q :=
show p %ₘ q = p %ₘ (q * C (leading_coeff q)⁻¹), by simp only [monic.def.1 hq, inv_one, mul_one, C_1]

lemma div_by_monic_eq_div (p : polynomial R) (hq : monic q) : p /ₘ q = p / q :=
show p /ₘ q = C (leading_coeff q)⁻¹ * (p /ₘ (q * C (leading_coeff q)⁻¹)),
by simp only [monic.def.1 hq, inv_one, C_1, one_mul, mul_one]

lemma mod_X_sub_C_eq_C_eval (p : polynomial R) (a : R) : p % (X - C a) = C (p.eval a) :=
mod_by_monic_eq_mod p (monic_X_sub_C a) ▸ mod_by_monic_X_sub_C_eq_C_eval _ _

lemma mul_div_eq_iff_is_root : (X - C a) * (p / (X - C a)) = p ↔ is_root p a :=
div_by_monic_eq_div p (monic_X_sub_C a) ▸ mul_div_by_monic_eq_iff_is_root

instance : euclidean_domain (polynomial R) :=
{ quotient := (/),
  quotient_zero := by simp [div_def],
  remainder := (%),
  r := _,
  r_well_founded := degree_lt_wf,
  quotient_mul_add_remainder_eq := quotient_mul_add_remainder_eq_aux,
  remainder_lt := λ p q hq, remainder_lt_aux _ hq,
  mul_left_not_lt := λ p q hq, not_lt_of_ge (degree_le_mul_left _ hq),
  .. polynomial.comm_ring,
  .. polynomial.nonzero }

lemma mod_eq_self_iff (hq0 : q ≠ 0) : p % q = p ↔ degree p < degree q :=
⟨λ h, h ▸ euclidean_domain.mod_lt _ hq0,
λ h, have ¬degree (q * C (leading_coeff q)⁻¹) ≤ degree p :=
  not_le_of_gt $ by rwa degree_mul_leading_coeff_inv q hq0,
begin
  rw [mod_def, mod_by_monic, dif_pos (monic_mul_leading_coeff_inv hq0)],
  unfold div_mod_by_monic_aux,
  simp only [this, false_and, if_false]
end⟩

lemma div_eq_zero_iff (hq0 : q ≠ 0) : p / q = 0 ↔ degree p < degree q :=
⟨λ h, by have := euclidean_domain.div_add_mod p q;
  rwa [h, mul_zero, zero_add, mod_eq_self_iff hq0] at this,
λ h, have hlt : degree p < degree (q * C (leading_coeff q)⁻¹),
    by rwa degree_mul_leading_coeff_inv q hq0,
  have hm : monic (q * C (leading_coeff q)⁻¹) := monic_mul_leading_coeff_inv hq0,
  by rw [div_def, (div_by_monic_eq_zero_iff hm (ne_zero_of_monic hm)).2 hlt, mul_zero]⟩

lemma degree_add_div (hq0 : q ≠ 0) (hpq : degree q ≤ degree p) :
  degree q + degree (p / q) = degree p :=
have degree (p % q) < degree (q * (p / q)) :=
  calc degree (p % q) < degree q : euclidean_domain.mod_lt _ hq0
  ... ≤ _ : degree_le_mul_left _ (mt (div_eq_zero_iff hq0).1 (not_lt_of_ge hpq)),
by conv {to_rhs, rw [← euclidean_domain.div_add_mod p q, add_comm,
    degree_add_eq_of_degree_lt this, degree_mul_eq]}

lemma degree_div_le (p q : polynomial R) : degree (p / q) ≤ degree p :=
if hq : q = 0 then by simp [hq]
else by rw [div_def, mul_comm, degree_mul_leading_coeff_inv _ hq];
  exact degree_div_by_monic_le _ _

lemma degree_div_lt (hp : p ≠ 0) (hq : 0 < degree q) : degree (p / q) < degree p :=
have hq0 : q ≠ 0, from λ hq0, by simpa [hq0] using hq,
by rw [div_def, mul_comm, degree_mul_leading_coeff_inv _ hq0];
  exact degree_div_by_monic_lt _ (monic_mul_leading_coeff_inv hq0) hp
    (by rw degree_mul_leading_coeff_inv _ hq0; exact hq)

@[simp] lemma degree_map [field k] (p : polynomial R) (f : R →+* k) :
  degree (p.map f) = degree p :=
p.degree_map_eq_of_injective (is_ring_hom.injective f)

@[simp] lemma nat_degree_map [field k] (f : R →+* k) :
  nat_degree (p.map f) = nat_degree p :=
nat_degree_eq_of_degree_eq (degree_map _ f)

@[simp] lemma leading_coeff_map [field k] (f : R →+* k) :
  leading_coeff (p.map f) = f (leading_coeff p) :=
by simp [leading_coeff, coeff_map f]

lemma map_div [field k] (f : R →+* k) :
  (p / q).map f = p.map f / q.map f :=
if hq0 : q = 0 then by simp [hq0]
else
by rw [div_def, div_def, map_mul, map_div_by_monic f (monic_mul_leading_coeff_inv hq0)];
  simp [is_ring_hom.map_inv f, leading_coeff, coeff_map f]

lemma map_mod [field k] (f : R →+* k) :
  (p % q).map f = p.map f % q.map f :=
if hq0 : q = 0 then by simp [hq0]
else by rw [mod_def, mod_def, leading_coeff_map f, ← is_ring_hom.map_inv f, ← map_C f,
  ← map_mul f, map_mod_by_monic f (monic_mul_leading_coeff_inv hq0)]

@[simp] lemma map_eq_zero [field k] (f : R →+* k) :
  p.map f = 0 ↔ p = 0 :=
by simp [polynomial.ext_iff, is_ring_hom.map_eq_zero f, coeff_map]

lemma exists_root_of_degree_eq_one (h : degree p = 1) : ∃ x, is_root p x :=
⟨-(p.coeff 0 / p.coeff 1),
  have p.coeff 1 ≠ 0,
    by rw ← nat_degree_eq_of_degree_eq_some h;
    exact mt leading_coeff_eq_zero.1 (λ h0, by simpa [h0] using h),
  by conv in p { rw [eq_X_add_C_of_degree_le_one (show degree p ≤ 1, by rw h; exact le_refl _)] };
    simp [is_root, mul_div_cancel' _ this]⟩

lemma coeff_inv_units (u : units (polynomial R)) (n : ℕ) :
  ((↑u : polynomial R).coeff n)⁻¹ = ((↑u⁻¹ : polynomial R).coeff n) :=
begin
  rw [eq_C_of_degree_eq_zero (degree_coe_units u), eq_C_of_degree_eq_zero (degree_coe_units u⁻¹),
    coeff_C, coeff_C, inv_eq_one_div],
  split_ifs,
  { rw [div_eq_iff_mul_eq (coeff_coe_units_zero_ne_zero u), coeff_zero_eq_eval_zero,
      coeff_zero_eq_eval_zero, ← eval_mul, ← units.coe_mul, inv_mul_self];
    simp },
  { simp }
end

instance : normalization_domain (polynomial R) :=
{ norm_unit := λ p, if hp0 : p = 0 then 1
    else ⟨C p.leading_coeff⁻¹, C p.leading_coeff,
      by rw [← C_mul, inv_mul_cancel, C_1];
       exact mt leading_coeff_eq_zero.1 hp0,
      by rw [← C_mul, mul_inv_cancel, C_1];
       exact mt leading_coeff_eq_zero.1 hp0,⟩,
  norm_unit_zero := dif_pos rfl,
  norm_unit_mul := λ p q hp0 hq0, begin
      rw [dif_neg hp0, dif_neg hq0, dif_neg (mul_ne_zero hp0 hq0)],
      apply units.ext,
      show C (leading_coeff (p * q))⁻¹ = C (leading_coeff p)⁻¹ * C (leading_coeff q)⁻¹,
      rw [leading_coeff_mul, mul_inv', C_mul, mul_comm]
    end,
  norm_unit_coe_units := λ u,
    have hu : degree ↑u⁻¹ = 0, from degree_eq_zero_of_is_unit ⟨u⁻¹, rfl⟩,
    begin
      apply units.ext,
      rw [dif_neg (units.coe_ne_zero u)],
      conv_rhs {rw eq_C_of_degree_eq_zero hu},
      refine C_inj.2 _,
      rw [← nat_degree_eq_of_degree_eq_some hu, leading_coeff,
        coeff_inv_units],
      simp
    end,
  ..polynomial.integral_domain }

lemma monic_normalize (hp0 : p ≠ 0) : monic (normalize p) :=
show leading_coeff (p * ↑(dite _ _ _)) = 1,
by rw dif_neg hp0; exact monic_mul_leading_coeff_inv hp0

lemma coe_norm_unit (hp : p ≠ 0) : (norm_unit p : polynomial R) = C p.leading_coeff⁻¹ :=
show ↑(dite _ _ _) = C p.leading_coeff⁻¹, by rw dif_neg hp; refl

@[simp] lemma degree_normalize : degree (normalize p) = degree p :=
if hp0 : p = 0 then by simp [hp0]
else by rw [normalize, degree_mul_eq, degree_eq_zero_of_is_unit (is_unit_unit _), add_zero]

lemma prime_of_degree_eq_one (hp1 : degree p = 1) : prime p :=
have prime (normalize p),
  from prime_of_degree_eq_one_of_monic (hp1 ▸ degree_normalize)
    (monic_normalize (λ hp0, absurd hp1 (hp0.symm ▸ by simp; exact dec_trivial))),
prime_of_associated normalize_associated this

lemma irreducible_of_degree_eq_one (hp1 : degree p = 1) : irreducible p :=
irreducible_of_prime (prime_of_degree_eq_one hp1)

theorem pairwise_coprime_X_sub {α : Type u} [field α] {I : Type v}
  {s : I → α} (H : function.injective s) :
  pairwise (is_coprime on (λ i : I, polynomial.X - polynomial.C (s i))) :=
λ i j hij, have h : s j - s i ≠ 0, from sub_ne_zero_of_ne $ function.injective.ne H hij.symm,
⟨polynomial.C (s j - s i)⁻¹, -polynomial.C (s j - s i)⁻¹,
by rw [neg_mul_eq_neg_mul_symm, ← sub_eq_add_neg, ← mul_sub, sub_sub_sub_cancel_left,
    ← polynomial.C_sub, ← polynomial.C_mul, inv_mul_cancel h, polynomial.C_1]⟩

end field

section derivative
variables [semiring R]

/-- `derivative p` is the formal derivative of the polynomial `p` -/
def derivative (p : polynomial R) : polynomial R := p.sum (λn a, C (a * n) * X^(n - 1))

lemma coeff_derivative (p : polynomial R) (n : ℕ) :
  coeff (derivative p) n = coeff p (n + 1) * (n + 1) :=
begin
  rw [derivative],
  simp only [coeff_X_pow, coeff_sum, coeff_C_mul],
  rw [finsupp.sum, finset.sum_eq_single (n + 1), apply_eq_coeff],
  { rw [if_pos (nat.add_sub_cancel _ _).symm, mul_one, nat.cast_add, nat.cast_one] },
  { assume b, cases b,
    { intros, rw [nat.cast_zero, mul_zero, zero_mul] },
    { intros _ H, rw [nat.succ_sub_one b, if_neg (mt (congr_arg nat.succ) H.symm), mul_zero] } },
  { intro H, rw [not_mem_support_iff.1 H, zero_mul, zero_mul] }
end

@[simp] lemma derivative_zero : derivative (0 : polynomial R) = 0 :=
finsupp.sum_zero_index

lemma derivative_monomial (a : R) (n : ℕ) : derivative (C a * X ^ n) = C (a * n) * X^(n - 1) :=
by rw [← single_eq_C_mul_X, ← single_eq_C_mul_X, derivative, sum_single_index, single_eq_C_mul_X];
  simp only [zero_mul, C_0]; refl

@[simp] lemma derivative_C {a : R} : derivative (C a) = 0 :=
suffices derivative (C a * X^0) = C (a * 0:R) * X ^ 0,
  by simpa only [mul_one, zero_mul, C_0, mul_zero, pow_zero],
derivative_monomial a 0

@[simp] lemma derivative_X : derivative (X : polynomial R) = 1 :=
by simpa only [mul_one, one_mul, C_1, pow_one, nat.cast_one, pow_zero]
  using derivative_monomial (1:R) 1

@[simp] lemma derivative_one : derivative (1 : polynomial R) = 0 :=
derivative_C

@[simp] lemma derivative_add {f g : polynomial R} :
  derivative (f + g) = derivative f + derivative g :=
by refine finsupp.sum_add_index _ _; intros;
simp only [add_mul, zero_mul, C_0, C_add, C_mul]

/-- The formal derivative of polynomials, as additive homomorphism. -/
def derivative_hom (R : Type*) [semiring R] : polynomial R →+ polynomial R :=
{ to_fun := derivative,
  map_zero' := derivative_zero,
  map_add' := λ p q, derivative_add }

@[simp] lemma derivative_neg {R : Type*} [ring R] (f : polynomial R) :
  derivative (-f) = -derivative f :=
(derivative_hom R).map_neg f

@[simp] lemma derivative_sub {R : Type*} [ring R] (f g : polynomial R) :
  derivative (f - g) = derivative f - derivative g :=
(derivative_hom R).map_sub f g

instance : is_add_monoid_hom (derivative : polynomial R → polynomial R) :=
(derivative_hom R).is_add_monoid_hom

@[simp] lemma derivative_sum {s : finset ι} {f : ι → polynomial R} :
  derivative (∑ b in s, f b) = ∑ b in s, derivative (f b) :=
(derivative_hom R).map_sum f s

@[simp] lemma derivative_smul (r : R) (p : polynomial R) : derivative (r • p) = r • derivative p :=
by { ext, simp only [coeff_derivative, mul_assoc, coeff_smul], }

end derivative

section derivative
variables [comm_semiring R]

@[simp] lemma derivative_mul {f g : polynomial R} :
  derivative (f * g) = derivative f * g + f * derivative g :=
calc derivative (f * g) = f.sum (λn a, g.sum (λm b, C ((a * b) * (n + m : ℕ)) * X^((n + m) - 1))) :
  begin
    transitivity, exact derivative_sum,
    transitivity, { apply finset.sum_congr rfl, assume x hx, exact derivative_sum },
    apply finset.sum_congr rfl, assume n hn, apply finset.sum_congr rfl, assume m hm,
    transitivity,
    { apply congr_arg, exact single_eq_C_mul_X },
    exact derivative_monomial _ _
  end
  ... = f.sum (λn a, g.sum (λm b,
      (C (a * n) * X^(n - 1)) * (C b * X^m) + (C a * X^n) * (C (b * m) * X^(m - 1)))) :
    sum_congr rfl $ assume n hn, sum_congr rfl $ assume m hm,
      by simp only [nat.cast_add, mul_add, add_mul, C_add, C_mul];
      cases n; simp only [nat.succ_sub_succ, pow_zero];
      cases m; simp only [nat.cast_zero, C_0, nat.succ_sub_succ, zero_mul, mul_zero,
        nat.sub_zero, pow_zero, pow_add, one_mul, pow_succ, mul_comm, mul_left_comm]
  ... = derivative f * g + f * derivative g :
    begin
      conv { to_rhs, congr,
        { rw [← sum_C_mul_X_eq g] },
        { rw [← sum_C_mul_X_eq f] } },
      unfold derivative finsupp.sum,
      simp only [sum_add_distrib, finset.mul_sum, finset.sum_mul]
    end

lemma derivative_eval (p : polynomial R) (x : R) :
  p.derivative.eval x = p.sum (λ n a, (a * n)*x^(n-1)) :=
by simp [derivative, eval_sum, eval_pow]

/-- The formal derivative of polynomials, as linear homomorphism. -/
def derivative_lhom (R : Type*) [comm_ring R] : polynomial R →ₗ[R] polynomial R :=
{ to_fun    := derivative,
  map_add'  := λ p q, derivative_add,
  map_smul' := λ r p, derivative_smul r p }

/-- If `f` is a polynomial over a field, and `a : K` satisfies `f' a ≠ 0`,
then `f / (X - a)` is coprime with `X - a`.
Note that we do not assume `f a = 0`, because `f / (X - a) = (f - f a) / (X - a)`. -/
lemma is_coprime_of_is_root_of_eval_derivative_ne_zero {K : Type*} [field K]
  (f : polynomial K) (a : K) (hf' : f.derivative.eval a ≠ 0) :
  is_coprime (X - C a : polynomial K) (f /ₘ (X - C a)) :=
begin
  refine or.resolve_left (dvd_or_coprime (X - C a) (f /ₘ (X - C a))
    (irreducible_of_degree_eq_one (polynomial.degree_X_sub_C a))) _,
  contrapose! hf' with h,
  have key : (X - C a) * (f /ₘ (X - C a)) = f - (f %ₘ (X - C a)),
  { rw [eq_sub_iff_add_eq, ← eq_sub_iff_add_eq', mod_by_monic_eq_sub_mul_div],
    exact monic_X_sub_C a },
  replace key := congr_arg derivative key,
  simp only [derivative_X, derivative_mul, one_mul, sub_zero, derivative_sub,
    mod_by_monic_X_sub_C_eq_C_eval, derivative_C] at key,
  have : (X - C a) ∣ derivative f := key ▸ (dvd_add h (dvd_mul_right _ _)),
  rw [← dvd_iff_mod_by_monic_eq_zero (monic_X_sub_C _), mod_by_monic_X_sub_C_eq_C_eval] at this,
  rw [← C_inj, this, C_0],
end

end derivative

section domain
variables [integral_domain R]

lemma mem_support_derivative [char_zero R] (p : polynomial R) (n : ℕ) :
  n ∈ (derivative p).support ↔ n + 1 ∈ p.support :=
suffices (¬(coeff p (n + 1) = 0 ∨ ((n + 1:ℕ) : R) = 0)) ↔ coeff p (n + 1) ≠ 0,
  by simpa only [coeff_derivative, apply_eq_coeff, mem_support_iff, ne.def, mul_eq_zero],
by rw [nat.cast_eq_zero]; simp only [nat.succ_ne_zero, or_false]

@[simp] lemma degree_derivative_eq [char_zero R] (p : polynomial R) (hp : 0 < nat_degree p) :
  degree (derivative p) = (nat_degree p - 1 : ℕ) :=
le_antisymm
  (le_trans (degree_sum_le _ _) $ sup_le $ assume n hn,
    have n ≤ nat_degree p, begin
      rw [← with_bot.coe_le_coe, ← degree_eq_nat_degree],
      { refine le_degree_of_ne_zero _, simpa only [mem_support_iff] using hn },
      { assume h, simpa only [h, support_zero] using hn }
    end,
    le_trans (degree_monomial_le _ _) $ with_bot.coe_le_coe.2 $ nat.sub_le_sub_right this _)
  begin
    refine le_sup _,
    rw [mem_support_derivative, nat.sub_add_cancel, mem_support_iff],
    { show ¬ leading_coeff p = 0,
      rw [leading_coeff_eq_zero],
      assume h, rw [h, nat_degree_zero] at hp,
      exact lt_irrefl 0 (lt_of_le_of_lt (zero_le _) hp), },
    exact hp
  end

end domain

section identities

/- @TODO: pow_add_expansion and pow_sub_pow_factor are not specific to polynomials.
  These belong somewhere else. But not in group_power because they depend on tactic.ring

Maybe use data.nat.choose to prove it.
 -/

def pow_add_expansion {R : Type*} [comm_semiring R] (x y : R) : ∀ (n : ℕ),
  {k // (x + y)^n = x^n + n*x^(n-1)*y + k * y^2}
| 0 := ⟨0, by simp⟩
| 1 := ⟨0, by simp⟩
| (n+2) :=
  begin
    cases pow_add_expansion (n+1) with z hz,
    existsi x*z + (n+1)*x^n+z*y,
    calc (x + y) ^ (n + 2) = (x + y) * (x + y) ^ (n + 1) : by ring_exp
    ... = (x + y) * (x ^ (n + 1) + ↑(n + 1) * x ^ (n + 1 - 1) * y + z * y ^ 2) : by rw hz
    ... = x ^ (n + 2) + ↑(n + 2) * x ^ (n + 1) * y + (x*z + (n+1)*x^n+z*y) * y ^ 2 :
      by { push_cast, ring_exp! }
  end

variables [comm_ring R]

private def poly_binom_aux1 (x y : R) (e : ℕ) (a : R) :
  {k : R // a * (x + y)^e = a * (x^e + e*x^(e-1)*y + k*y^2)} :=
begin
  existsi (pow_add_expansion x y e).val,
  congr,
  apply (pow_add_expansion _ _ _).property
end

private lemma poly_binom_aux2 (f : polynomial R) (x y : R) :
  f.eval (x + y) = f.sum (λ e a, a * (x^e + e*x^(e-1)*y + (poly_binom_aux1 x y e a).val*y^2)) :=
begin
  unfold eval eval₂, congr, ext,
  apply (poly_binom_aux1 x y _ _).property
end

private lemma poly_binom_aux3 (f : polynomial R) (x y : R) : f.eval (x + y) =
  f.sum (λ e a, a * x^e) +
  f.sum (λ e a, (a * e * x^(e-1)) * y) +
  f.sum (λ e a, (a *(poly_binom_aux1 x y e a).val)*y^2) :=
by rw poly_binom_aux2; simp [left_distrib, finsupp.sum_add, mul_assoc]

def binom_expansion (f : polynomial R) (x y : R) :
  {k : R // f.eval (x + y) = f.eval x + (f.derivative.eval x) * y + k * y^2} :=
begin
  existsi f.sum (λ e a, a *((poly_binom_aux1 x y e a).val)),
  rw poly_binom_aux3,
  congr,
  { rw derivative_eval, symmetry,
    apply finsupp.sum_mul },
  { symmetry, apply finsupp.sum_mul }
end

def pow_sub_pow_factor (x y : R) : Π (i : ℕ), {z : R // x^i - y^i = z * (x - y)}
| 0 := ⟨0, by simp⟩
| 1 := ⟨1, by simp⟩
| (k+2) :=
  begin
    cases @pow_sub_pow_factor (k+1) with z hz,
    existsi z*x + y^(k+1),
    calc x ^ (k + 2) - y ^ (k + 2)
        = x * (x ^ (k + 1) - y ^ (k + 1)) + (x * y ^ (k + 1) - y ^ (k + 2)) : by ring_exp
    ... = x * (z * (x - y)) + (x * y ^ (k + 1) - y ^ (k + 2)) : by rw hz
    ... = (z * x + y ^ (k + 1)) * (x - y) : by ring_exp
  end

def eval_sub_factor (f : polynomial R) (x y : R) :
  {z : R // f.eval x - f.eval y = z * (x - y)} :=
begin
  refine ⟨f.sum (λ i r, r * (pow_sub_pow_factor x y i).val), _⟩,
  delta eval eval₂,
  rw ← finsupp.sum_sub,
  rw finsupp.sum_mul,
  delta finsupp.sum,
  congr, ext i r, dsimp,
  rw [mul_assoc, ←(pow_sub_pow_factor x y _).prop, mul_sub],
end

end identities

section integral_normalization

section semiring
variables [semiring R]

/-- If `f : polynomial R` is a nonzero polynomial with root `z`, `integral_normalization f` is
a monic polynomial with root `leading_coeff f * z`.

Moreover, `integral_normalization 0 = 0`.
-/
noncomputable def integral_normalization (f : polynomial R) : polynomial R :=
on_finset f.support
  (λ i, if f.degree = i then 1 else coeff f i * f.leading_coeff ^ (f.nat_degree - 1 - i))
  begin
    intros i h,
    apply mem_support_iff.mpr,
    split_ifs at h with hi,
    { exact coeff_ne_zero_of_eq_degree hi },
    { exact ne_zero_of_mul_ne_zero_right h },
  end

lemma integral_normalization_coeff_degree {f : polynomial R} {i : ℕ} (hi : f.degree = i) :
  (integral_normalization f).coeff i = 1 :=
if_pos hi

lemma integral_normalization_coeff_nat_degree {f : polynomial R} (hf : f ≠ 0) :
  (integral_normalization f).coeff (nat_degree f) = 1 :=
integral_normalization_coeff_degree (degree_eq_nat_degree hf)

lemma integral_normalization_coeff_ne_degree {f : polynomial R} {i : ℕ} (hi : f.degree ≠ i) :
  coeff (integral_normalization f) i = coeff f i * f.leading_coeff ^ (f.nat_degree - 1 - i) :=
if_neg hi

lemma integral_normalization_coeff_ne_nat_degree {f : polynomial R} {i : ℕ} (hi : i ≠ nat_degree f) :
  coeff (integral_normalization f) i = coeff f i * f.leading_coeff ^ (f.nat_degree - 1 - i) :=
integral_normalization_coeff_ne_degree (degree_ne_of_nat_degree_ne hi.symm)

lemma monic_integral_normalization {f : polynomial R} (hf : f ≠ 0) :
  monic (integral_normalization f) :=
begin
  apply monic_of_degree_le f.nat_degree,
  { refine finset.sup_le (λ i h, _),
    rw [integral_normalization, mem_support_iff, on_finset_apply] at h,
    split_ifs at h with hi,
    { exact le_trans (le_of_eq hi.symm) degree_le_nat_degree },
    { erw [with_bot.some_le_some],
      apply le_nat_degree_of_ne_zero,
      exact ne_zero_of_mul_ne_zero_right h } },
  { exact integral_normalization_coeff_nat_degree hf }
end

end semiring

variables [integral_domain R]

@[simp] lemma support_integral_normalization {f : polynomial R} (hf : f ≠ 0) :
  (integral_normalization f).support = f.support :=
begin
  ext i,
  simp only [integral_normalization, on_finset_apply, mem_support_iff],
  split_ifs with hi,
  { simp only [ne.def, not_false_iff, true_iff, one_ne_zero, hi],
    exact coeff_ne_zero_of_eq_degree hi },
  split,
  { intro h,
    exact ne_zero_of_mul_ne_zero_right h },
  { intro h,
    refine mul_ne_zero h (pow_ne_zero _ _),
    exact λ h, hf (leading_coeff_eq_zero.mp h) }
end

variables [comm_ring S]

lemma integral_normalization_eval₂_eq_zero {p : polynomial R} (hp : p ≠ 0) (f : R →+* S)
  {z : S} (hz : eval₂ f z p = 0) (inj : ∀ (x : R), f x = 0 → x = 0) :
  eval₂ f (z * f p.leading_coeff) (integral_normalization p) = 0 :=
calc eval₂ f (z * f p.leading_coeff) (integral_normalization p)
    = p.support.attach.sum
        (λ i, f (coeff (integral_normalization p) i.1 * p.leading_coeff ^ i.1) * z ^ i.1) :
      by { rw [eval₂, finsupp.sum, support_integral_normalization hp],
           simp only [mul_comm z, mul_pow, mul_assoc, ring_hom.map_pow, ring_hom.map_mul],
           exact finset.sum_attach.symm }
... = p.support.attach.sum
        (λ i, f (coeff p i.1 * p.leading_coeff ^ (nat_degree p - 1)) * z ^ i.1) :
      begin
        have one_le_deg : 1 ≤ nat_degree p :=
          nat.succ_le_of_lt (nat_degree_pos_of_eval₂_root hp f hz inj),
        congr,
        ext i,
        congr' 2,
        by_cases hi : i.1 = nat_degree p,
        { rw [hi, integral_normalization_coeff_degree, one_mul, leading_coeff, ←pow_succ,
              nat.sub_add_cancel one_le_deg],
          exact degree_eq_nat_degree hp },
        { have : i.1 ≤ p.nat_degree - 1 := nat.le_pred_of_lt (lt_of_le_of_ne
            (le_nat_degree_of_ne_zero (finsupp.mem_support_iff.mp i.2)) hi),
          rw [integral_normalization_coeff_ne_nat_degree hi, mul_assoc, ←pow_add,
              nat.sub_add_cancel this] }
      end
... = f p.leading_coeff ^ (nat_degree p - 1) * eval₂ f z p :
      by { simp_rw [eval₂, finsupp.sum, λ i, mul_comm (coeff p i), ring_hom.map_mul,
                    ring_hom.map_pow, mul_assoc, ←finset.mul_sum],
           congr' 1,
           exact @finset.sum_attach _ _ p.support _ (λ i, f (p.coeff i) * z ^ i) }
... = 0 : by rw [hz, _root_.mul_zero]

lemma integral_normalization_aeval_eq_zero [algebra R S] {f : polynomial R} (hf : f ≠ 0)
  {z : S} (hz : aeval R S z f = 0) (inj : ∀ (x : R), algebra_map R S x = 0 → x = 0) :
  aeval R S (z * algebra_map R S f.leading_coeff) (integral_normalization f) = 0 :=
integral_normalization_eval₂_eq_zero hf (algebra_map R S) hz inj

end integral_normalization

end polynomial

namespace is_integral_domain

variables {R : Type*} [comm_ring R]

/-- Lift evidence that `is_integral_domain R` to `is_integral_domain (polynomial R)`. -/
lemma polynomial (h : is_integral_domain R) : is_integral_domain (polynomial R) :=
@integral_domain.to_is_integral_domain _ (@polynomial.integral_domain _ (h.to_integral_domain _))

end is_integral_domain<|MERGE_RESOLUTION|>--- conflicted
+++ resolved
@@ -361,11 +361,7 @@
 finsupp.sum_zero_index
 
 @[simp] lemma eval₂_C : (C a).eval₂ f x = f a :=
-<<<<<<< HEAD
-(sum_single_index $ by rw [f.map_zero, zero_mul]).trans $ by simp [pow_zero, mul_one]
-=======
 (sum_single_index $ by rw [f.map_zero, zero_mul]).trans $ by rw [pow_zero, mul_one]
->>>>>>> a143c386
 
 @[simp] lemma eval₂_X : X.eval₂ f x = x :=
 (sum_single_index $ by rw [f.map_zero, zero_mul]).trans $ by rw [f.map_one, one_mul, pow_one]
