--- conflicted
+++ resolved
@@ -92,11 +92,7 @@
 <|>
 apply_auto_param
 <|>
-<<<<<<< HEAD
-tactic.solve_by_elim { lemmas := some (asms.map return) }
-=======
 tactic.solve_by_elim { lemmas := some asms }
->>>>>>> 9526e5cf
 <|>
 reflexivity
 <|>
@@ -584,11 +580,7 @@
                `[simp only [is_associative.assoc]]) ),
      n ← num_goals,
      iterate_exactly (n-1) (try $ solve1 $ apply_instance <|>
-<<<<<<< HEAD
-       tactic.solve_by_elim { lemmas := some (asms.map return) }))
-=======
        tactic.solve_by_elim { lemmas := some asms }))
->>>>>>> 9526e5cf
 
 open sum nat
 
