/-
Copyright (c) 2018 Johannes Hölzl. All rights reserved.
Released under Apache 2.0 license as described in the file LICENSE.
Authors: Johannes Hölzl, Jens Wagemaker

TODO: Provide a GCD monoid instance for `ℕ`, port GCD facts about nats
TODO: Generalize normalization monoids commutative (cancellative) monoids with or without zero
TODO: Generalize GCD monoid to not require normalization in all cases
-/
import algebra.associated
import data.nat.basic
import data.int.gcd

/-!

# Monoids with normalization functions, `gcd`, and `lcm`

This file defines extra structures on `comm_cancel_monoid_with_zero`s, including `integral_domain`s.

## Main Definitions

* `normalization_monoid`
* `gcd_monoid`

## Implementation Notes

* `normalization_monoid` is defined by assigning to each element a `norm_unit` such that multiplying
by that unit normalizes the monoid, and `normalize` is an idempotent monoid homomorphism. This
definition as currently implemented does casework on `0`.

* `gcd_monoid` extends `normalization_monoid`, so the `gcd` and `lcm` are always normalized.
This makes `gcd`s of polynomials easier to work with, but excludes Euclidean domains, and monoids
without zero.

## TODO

* Provide a GCD monoid instance for `ℕ`, port GCD facts about nats, definition of coprime
* Generalize normalization monoids to commutative (cancellative) monoids with or without zero
* Generalize GCD monoid to not require normalization in all cases


## Tags

divisibility, gcd, lcm, normalize

-/

variables {α : Type*}

set_option old_structure_cmd true



/-- Normalization monoid: multiplying with `norm_unit` gives a normal form for associated elements. -/
@[protect_proj] class normalization_monoid (α : Type*) [nontrivial α]
  [comm_cancel_monoid_with_zero α] :=
(norm_unit : α → units α)
(norm_unit_zero      : norm_unit 0 = 1)
(norm_unit_mul       : ∀{a b}, a ≠ 0 → b ≠ 0 → norm_unit (a * b) = norm_unit a * norm_unit b)
(norm_unit_coe_units : ∀(u : units α), norm_unit u = u⁻¹)

export normalization_monoid (norm_unit norm_unit_zero norm_unit_mul norm_unit_coe_units)

attribute [simp] norm_unit_coe_units norm_unit_zero norm_unit_mul

section normalization_monoid
variables [comm_cancel_monoid_with_zero α] [nontrivial α] [normalization_monoid α]

@[simp] theorem norm_unit_one : norm_unit (1:α) = 1 :=
norm_unit_coe_units 1

/-- Chooses an element of each associate class, by multiplying by `norm_unit` -/
def normalize : α →* α :=
{ to_fun := λ x, x * norm_unit x,
  map_one' := by rw [norm_unit_one, units.coe_one, mul_one],
  map_mul' := λ x y,
  classical.by_cases (λ hx : x = 0, by rw [hx, zero_mul, zero_mul, zero_mul]) $ λ hx,
  classical.by_cases (λ hy : y = 0, by rw [hy, mul_zero, zero_mul, mul_zero]) $ λ hy,
  by simp only [norm_unit_mul hx hy, units.coe_mul]; simp only [mul_assoc, mul_left_comm y], }

theorem associated_normalize {x : α} : associated x (normalize x) :=
⟨_, rfl⟩

theorem normalize_associated {x : α} : associated (normalize x) x :=
associated_normalize.symm

lemma associates.mk_normalize {x : α} : associates.mk (normalize x) = associates.mk x :=
associates.mk_eq_mk_iff_associated.2 normalize_associated

@[simp] lemma normalize_apply {x : α} : normalize x = x * norm_unit x := rfl

@[simp] lemma normalize_zero : normalize (0 : α) = 0 := by simp

@[simp] lemma normalize_one : normalize (1 : α) = 1 := normalize.map_one

lemma normalize_coe_units (u : units α) : normalize (u : α) = 1 := by simp

lemma normalize_eq_zero {x : α} : normalize x = 0 ↔ x = 0 :=
⟨λ hx, (associated_zero_iff_eq_zero x).1 $ hx ▸ associated_normalize, by rintro rfl; exact normalize_zero⟩

lemma normalize_eq_one {x : α} : normalize x = 1 ↔ is_unit x :=
⟨λ hx, is_unit_iff_exists_inv.2 ⟨_, hx⟩, λ ⟨u, hu⟩, hu ▸ normalize_coe_units u⟩

@[simp] theorem norm_unit_mul_norm_unit (a : α) : norm_unit (a * norm_unit a) = 1 :=
classical.by_cases (assume : a = 0, by simp only [this, norm_unit_zero, zero_mul]) $
  assume h, by rw [norm_unit_mul h (units.ne_zero _), norm_unit_coe_units, mul_inv_eq_one]

theorem normalize_idem (x : α) : normalize (normalize x) = normalize x := by simp

theorem normalize_eq_normalize {a b : α}
  (hab : a ∣ b) (hba : b ∣ a) : normalize a = normalize b :=
begin
  rcases associated_of_dvd_dvd hab hba with ⟨u, rfl⟩,
  refine classical.by_cases (by rintro rfl; simp only [zero_mul]) (assume ha : a ≠ 0, _),
  suffices : a * ↑(norm_unit a) = a * ↑u * ↑(norm_unit a) * ↑u⁻¹,
    by simpa only [normalize_apply, mul_assoc, norm_unit_mul ha u.ne_zero, norm_unit_coe_units],
  calc a * ↑(norm_unit a) = a * ↑(norm_unit a) * ↑u * ↑u⁻¹:
      (units.mul_inv_cancel_right _ _).symm
    ... = a * ↑u * ↑(norm_unit a) * ↑u⁻¹ : by rw mul_right_comm a
end

lemma normalize_eq_normalize_iff {x y : α} : normalize x = normalize y ↔ x ∣ y ∧ y ∣ x :=
⟨λ h, ⟨units.dvd_mul_right.1 ⟨_, h.symm⟩, units.dvd_mul_right.1 ⟨_, h⟩⟩,
λ ⟨hxy, hyx⟩, normalize_eq_normalize hxy hyx⟩

theorem dvd_antisymm_of_normalize_eq {a b : α}
  (ha : normalize a = a) (hb : normalize b = b) (hab : a ∣ b) (hba : b ∣ a) :
  a = b :=
ha ▸ hb ▸ normalize_eq_normalize hab hba

--can be proven by simp
lemma dvd_normalize_iff {a b : α} : a ∣ normalize b ↔ a ∣ b :=
units.dvd_mul_right

--can be proven by simp
lemma normalize_dvd_iff {a b : α} : normalize a ∣ b ↔ a ∣ b :=
units.mul_right_dvd

end normalization_monoid

namespace associates
variables [comm_cancel_monoid_with_zero α] [nontrivial α] [normalization_monoid α]

local attribute [instance] associated.setoid

/-- Maps an element of `associates` back to the normalized element of its associate class -/
protected def out : associates α → α :=
quotient.lift (normalize : α → α) $ λ a b ⟨u, hu⟩, hu ▸
normalize_eq_normalize ⟨_, rfl⟩ (units.mul_right_dvd.2 $ dvd_refl a)

lemma out_mk (a : α) : (associates.mk a).out = normalize a := rfl

@[simp] lemma out_one : (1 : associates α).out = 1 :=
normalize_one

lemma out_mul (a b : associates α) : (a * b).out = a.out * b.out :=
quotient.induction_on₂ a b $ assume a b,
by simp only [associates.quotient_mk_eq_mk, out_mk, mk_mul_mk, normalize.map_mul]

lemma dvd_out_iff (a : α) (b : associates α) : a ∣ b.out ↔ associates.mk a ≤ b :=
quotient.induction_on b $ by simp [associates.out_mk, associates.quotient_mk_eq_mk, mk_le_mk_iff_dvd_iff]

lemma out_dvd_iff (a : α) (b : associates α) : b.out ∣ a ↔ b ≤ associates.mk a :=
quotient.induction_on b $ by simp [associates.out_mk, associates.quotient_mk_eq_mk, mk_le_mk_iff_dvd_iff]

@[simp] lemma out_top : (⊤ : associates α).out = 0 :=
normalize_zero

@[simp] lemma normalize_out (a : associates α) : normalize a.out = a.out :=
quotient.induction_on a normalize_idem

end associates

/-- GCD monoid: a `comm_cancel_monoid_with_zero` with normalization and `gcd`
(greatest common divisor) and `lcm` (least common multiple) operations. In this setting `gcd` and
`lcm` form a bounded lattice on the associated elements where `gcd` is the infimum, `lcm` is the
supremum, `1` is bottom, and `0` is top. The type class focuses on `gcd` and we derive the
corresponding `lcm` facts from `gcd`.
-/
@[protect_proj] class gcd_monoid (α : Type*) [comm_cancel_monoid_with_zero α] [nontrivial α]
  extends normalization_monoid α :=
(gcd : α → α → α)
(lcm : α → α → α)
(gcd_dvd_left   : ∀a b, gcd a b ∣ a)
(gcd_dvd_right  : ∀a b, gcd a b ∣ b)
(dvd_gcd        : ∀{a b c}, a ∣ c → a ∣ b → a ∣ gcd c b)
(normalize_gcd  : ∀a b, normalize (gcd a b) = gcd a b)
(gcd_mul_lcm    : ∀a b, gcd a b * lcm a b = normalize (a * b))
(lcm_zero_left  : ∀a, lcm 0 a = 0)
(lcm_zero_right : ∀a, lcm a 0 = 0)

export gcd_monoid (gcd lcm gcd_dvd_left gcd_dvd_right dvd_gcd  lcm_zero_left lcm_zero_right)

attribute [simp] lcm_zero_left lcm_zero_right

section gcd_monoid
variables [comm_cancel_monoid_with_zero α] [nontrivial α] [gcd_monoid α]

@[simp] theorem normalize_gcd : ∀a b:α, normalize (gcd a b) = gcd a b :=
gcd_monoid.normalize_gcd

@[simp] theorem gcd_mul_lcm : ∀a b:α, gcd a b * lcm a b = normalize (a * b) :=
gcd_monoid.gcd_mul_lcm

section gcd

theorem dvd_gcd_iff (a b c : α) : a ∣ gcd b c ↔ (a ∣ b ∧ a ∣ c) :=
iff.intro
  (assume h, ⟨dvd_trans h (gcd_dvd_left _ _), dvd_trans h (gcd_dvd_right _ _)⟩)
  (assume ⟨hab, hac⟩, dvd_gcd hab hac)

theorem gcd_comm (a b : α) : gcd a b = gcd b a :=
dvd_antisymm_of_normalize_eq (normalize_gcd _ _) (normalize_gcd _ _)
  (dvd_gcd (gcd_dvd_right _ _) (gcd_dvd_left _ _))
  (dvd_gcd (gcd_dvd_right _ _) (gcd_dvd_left _ _))

theorem gcd_assoc (m n k : α) : gcd (gcd m n) k = gcd m (gcd n k) :=
dvd_antisymm_of_normalize_eq (normalize_gcd _ _) (normalize_gcd _ _)
  (dvd_gcd
    (dvd.trans (gcd_dvd_left (gcd m n) k) (gcd_dvd_left m n))
    (dvd_gcd (dvd.trans (gcd_dvd_left (gcd m n) k) (gcd_dvd_right m n)) (gcd_dvd_right (gcd m n) k)))
  (dvd_gcd
    (dvd_gcd (gcd_dvd_left m (gcd n k)) (dvd.trans (gcd_dvd_right m (gcd n k)) (gcd_dvd_left n k)))
    (dvd.trans (gcd_dvd_right m (gcd n k)) (gcd_dvd_right n k)))

instance : is_commutative α gcd := ⟨gcd_comm⟩
instance : is_associative α gcd := ⟨gcd_assoc⟩

theorem gcd_eq_normalize {a b c : α} (habc : gcd a b ∣ c) (hcab : c ∣ gcd a b) :
  gcd a b = normalize c :=
normalize_gcd a b ▸ normalize_eq_normalize habc hcab

@[simp] theorem gcd_zero_left (a : α) : gcd 0 a = normalize a :=
gcd_eq_normalize (gcd_dvd_right 0 a) (dvd_gcd (dvd_zero _) (dvd_refl a))

@[simp] theorem gcd_zero_right (a : α) : gcd a 0 = normalize a :=
gcd_eq_normalize (gcd_dvd_left a 0) (dvd_gcd (dvd_refl a) (dvd_zero _))

@[simp] theorem gcd_eq_zero_iff (a b : α) : gcd a b = 0 ↔ a = 0 ∧ b = 0 :=
iff.intro
  (assume h, let ⟨ca, ha⟩ := gcd_dvd_left a b, ⟨cb, hb⟩ := gcd_dvd_right a b in
    by rw [h, zero_mul] at ha hb; exact ⟨ha, hb⟩)
  (assume ⟨ha, hb⟩, by rw [ha, hb, gcd_zero_left, normalize_zero])

@[simp] theorem gcd_one_left (a : α) : gcd 1 a = 1 :=
dvd_antisymm_of_normalize_eq (normalize_gcd _ _) normalize_one (gcd_dvd_left _ _) (one_dvd _)

@[simp] theorem gcd_one_right (a : α) : gcd a 1 = 1 :=
dvd_antisymm_of_normalize_eq (normalize_gcd _ _) normalize_one (gcd_dvd_right _ _) (one_dvd _)

theorem gcd_dvd_gcd {a b c d: α} (hab : a ∣ b) (hcd : c ∣ d) : gcd a c ∣ gcd b d :=
dvd_gcd (dvd.trans (gcd_dvd_left _ _) hab) (dvd.trans (gcd_dvd_right _ _) hcd)

@[simp] theorem gcd_same (a : α) : gcd a a = normalize a :=
gcd_eq_normalize (gcd_dvd_left _ _) (dvd_gcd (dvd_refl a) (dvd_refl a))

@[simp] theorem gcd_mul_left (a b c : α) : gcd (a * b) (a * c) = normalize a * gcd b c :=
classical.by_cases (by rintro rfl; simp only [zero_mul, gcd_zero_left, normalize_zero]) $ assume ha : a ≠ 0,
suffices gcd (a * b) (a * c) = normalize (a * gcd b c),
  by simpa only [normalize.map_mul, normalize_gcd],
let ⟨d, eq⟩ := dvd_gcd (dvd_mul_right a b) (dvd_mul_right a c) in
gcd_eq_normalize
  (eq.symm ▸ mul_dvd_mul_left a $ show d ∣ gcd b c, from
    dvd_gcd
      ((mul_dvd_mul_iff_left ha).1 $ eq ▸ gcd_dvd_left _ _)
      ((mul_dvd_mul_iff_left ha).1 $ eq ▸ gcd_dvd_right _ _))
  (dvd_gcd
    (mul_dvd_mul_left a $ gcd_dvd_left _ _)
    (mul_dvd_mul_left a $ gcd_dvd_right _ _))

@[simp] theorem gcd_mul_right (a b c : α) : gcd (b * a) (c * a) = gcd b c * normalize a :=
by simp only [mul_comm, gcd_mul_left]

theorem gcd_eq_left_iff (a b : α) (h : normalize a = a) : gcd a b = a ↔ a ∣ b :=
iff.intro (assume eq, eq ▸ gcd_dvd_right _ _) $
  assume hab, dvd_antisymm_of_normalize_eq (normalize_gcd _ _) h (gcd_dvd_left _ _) (dvd_gcd (dvd_refl a) hab)

theorem gcd_eq_right_iff (a b : α) (h : normalize b = b) : gcd a b = b ↔ b ∣ a :=
by simpa only [gcd_comm a b] using gcd_eq_left_iff b a h

theorem gcd_dvd_gcd_mul_left (m n k : α) : gcd m n ∣ gcd (k * m) n :=
gcd_dvd_gcd (dvd_mul_left _ _) (dvd_refl _)

theorem gcd_dvd_gcd_mul_right (m n k : α) : gcd m n ∣ gcd (m * k) n :=
gcd_dvd_gcd (dvd_mul_right _ _) (dvd_refl _)

theorem gcd_dvd_gcd_mul_left_right (m n k : α) : gcd m n ∣ gcd m (k * n) :=
gcd_dvd_gcd (dvd_refl _) (dvd_mul_left _ _)

theorem gcd_dvd_gcd_mul_right_right (m n k : α) : gcd m n ∣ gcd m (n * k) :=
gcd_dvd_gcd (dvd_refl _) (dvd_mul_right _ _)

theorem gcd_eq_of_associated_left {m n : α} (h : associated m n) (k : α) : gcd m k = gcd n k :=
dvd_antisymm_of_normalize_eq (normalize_gcd _ _) (normalize_gcd _ _)
  (gcd_dvd_gcd (dvd_of_associated h) (dvd_refl _))
  (gcd_dvd_gcd (dvd_of_associated h.symm) (dvd_refl _))

theorem gcd_eq_of_associated_right {m n : α} (h : associated m n) (k : α) : gcd k m = gcd k n :=
dvd_antisymm_of_normalize_eq (normalize_gcd _ _) (normalize_gcd _ _)
  (gcd_dvd_gcd (dvd_refl _) (dvd_of_associated h))
  (gcd_dvd_gcd (dvd_refl _) (dvd_of_associated h.symm))

<<<<<<< HEAD
/-- Represent a divisor of `m * n` as a product of a divisor of `m` and a divisor of `n`. -/
noncomputable def prod_dvd_and_dvd_of_dvd_prod {m n k : α} (H : k ∣ m * n) :
  { d : {m' // m' ∣ m} × {n' // n' ∣ n} // k = d.1 * d.2 } :=
=======
/-- Represent a divisor of `m * n` as a product of a divisor of `m` and a divisor of `n`.

 Note: In general, this representation is highly non-unique. -/
lemma exists_dvd_and_dvd_of_dvd_mul {m n k : α} (H : k ∣ m * n) :
  ∃ d₁ (hd₁ : d₁ ∣ m) d₂ (hd₂ : d₂ ∣ n), k = d₁ * d₂ :=
>>>>>>> 21158c43
begin
  by_cases h0 : gcd k m = 0,
  { rw gcd_eq_zero_iff at h0,
    rcases h0 with ⟨rfl, rfl⟩,
<<<<<<< HEAD
    refine ⟨⟨⟨0, dvd_refl 0⟩, ⟨n, dvd_refl n⟩⟩, _⟩,
    simp },
  { let a := classical.some (gcd_dvd_left k m),
    refine ⟨⟨⟨gcd k m, gcd_dvd_right _ _⟩, ⟨a, _⟩⟩, classical.some_spec (gcd_dvd_left k m)⟩,
=======
    refine ⟨0, dvd_refl 0, n, dvd_refl n, _⟩,
    simp },
  { obtain ⟨a, ha⟩ := gcd_dvd_left k m,
    refine ⟨gcd k m, gcd_dvd_right _ _, a, _, ha⟩,
>>>>>>> 21158c43
    suffices h : gcd k m * a ∣ gcd k m * n,
    { cases h with b hb,
      use b,
      rw mul_assoc at hb,
      apply mul_left_cancel' h0 hb },
<<<<<<< HEAD
    rw ← classical.some_spec (gcd_dvd_left k m),
=======
    rw ← ha,
>>>>>>> 21158c43
    transitivity gcd k m * normalize n,
    { rw ← gcd_mul_right,
      exact dvd_gcd (dvd_mul_right _ _) H },
    { apply dvd.intro ↑(norm_unit n)⁻¹,
      rw [normalize_apply, mul_assoc, mul_assoc, ← units.coe_mul],
      simp } }
end

theorem gcd_mul_dvd_mul_gcd (k m n : α) : gcd k (m * n) ∣ gcd k m * gcd k n :=
begin
<<<<<<< HEAD
  rcases (prod_dvd_and_dvd_of_dvd_prod $ gcd_dvd_right k (m * n)) with ⟨⟨⟨m', hm'⟩, ⟨n', hn'⟩⟩, h⟩,
=======
  obtain ⟨m', hm', n', hn', h⟩ := (exists_dvd_and_dvd_of_dvd_mul $ gcd_dvd_right k (m * n)),
>>>>>>> 21158c43
  replace h : gcd k (m * n) = m' * n' := h,
  rw h,
  have hm'n' : m' * n' ∣ k := h ▸ gcd_dvd_left _ _,
  apply mul_dvd_mul,
<<<<<<< HEAD
    { have hm'k : m' ∣ k := dvd_trans (dvd_mul_right m' n') hm'n',
      exact dvd_gcd hm'k hm' },
    { have hn'k : n' ∣ k := dvd_trans (dvd_mul_left n' m') hm'n',
      exact dvd_gcd hn'k hn' }
=======
  { have hm'k : m' ∣ k := dvd_trans (dvd_mul_right m' n') hm'n',
    exact dvd_gcd hm'k hm' },
  { have hn'k : n' ∣ k := dvd_trans (dvd_mul_left n' m') hm'n',
    exact dvd_gcd hn'k hn' }
>>>>>>> 21158c43
end

end gcd

section lcm

lemma lcm_dvd_iff {a b c : α} : lcm a b ∣ c ↔ a ∣ c ∧ b ∣ c :=
classical.by_cases
  (assume : a = 0 ∨ b = 0, by rcases this with rfl | rfl;
    simp only [iff_def, lcm_zero_left, lcm_zero_right, zero_dvd_iff, dvd_zero,
      eq_self_iff_true, and_true, imp_true_iff] {contextual:=tt})
  (assume this : ¬ (a = 0 ∨ b = 0),
    let ⟨h1, h2⟩ := not_or_distrib.1 this in
    have h : gcd a b ≠ 0, from λ H, h1 ((gcd_eq_zero_iff _ _).1 H).1,
    by rw [← mul_dvd_mul_iff_left h, gcd_mul_lcm, normalize_dvd_iff, ← dvd_normalize_iff,
        normalize.map_mul, normalize_gcd, ← gcd_mul_right, dvd_gcd_iff,
        mul_comm b c, mul_dvd_mul_iff_left h1, mul_dvd_mul_iff_right h2, and_comm])

lemma dvd_lcm_left (a b : α) : a ∣ lcm a b := (lcm_dvd_iff.1 (dvd_refl _)).1

lemma dvd_lcm_right (a b : α) : b ∣ lcm a b := (lcm_dvd_iff.1 (dvd_refl _)).2

lemma lcm_dvd {a b c : α} (hab : a ∣ b) (hcb : c ∣ b) : lcm a c ∣ b :=
lcm_dvd_iff.2 ⟨hab, hcb⟩

@[simp] theorem lcm_eq_zero_iff (a b : α) : lcm a b = 0 ↔ a = 0 ∨ b = 0 :=
iff.intro
  (assume h : lcm a b = 0,
    have normalize (a * b) = 0,
      by rw [← gcd_mul_lcm _ _, h, mul_zero],
    by simpa only [normalize_eq_zero, mul_eq_zero, units.ne_zero, or_false])
  (by rintro (rfl | rfl); [apply lcm_zero_left, apply lcm_zero_right])

@[simp] lemma normalize_lcm (a b : α) : normalize (lcm a b) = lcm a b :=
classical.by_cases (assume : lcm a b = 0, by rw [this, normalize_zero]) $
  assume h_lcm : lcm a b ≠ 0,
  have h1 : gcd a b ≠ 0, from mt (by rw [gcd_eq_zero_iff, lcm_eq_zero_iff];
    rintros ⟨rfl, rfl⟩; left; refl) h_lcm,
  have h2 : normalize (gcd a b * lcm a b) = gcd a b * lcm a b,
    by rw [gcd_mul_lcm, normalize_idem],
  by simpa only [normalize.map_mul, normalize_gcd, one_mul, mul_right_inj' h1] using h2

theorem lcm_comm (a b : α) : lcm a b = lcm b a :=
dvd_antisymm_of_normalize_eq (normalize_lcm _ _) (normalize_lcm _ _)
  (lcm_dvd (dvd_lcm_right _ _) (dvd_lcm_left _ _))
  (lcm_dvd (dvd_lcm_right _ _) (dvd_lcm_left _ _))

theorem lcm_assoc (m n k : α) : lcm (lcm m n) k = lcm m (lcm n k) :=
dvd_antisymm_of_normalize_eq (normalize_lcm _ _) (normalize_lcm _ _)
  (lcm_dvd
    (lcm_dvd (dvd_lcm_left _ _) (dvd.trans (dvd_lcm_left _ _) (dvd_lcm_right _ _)))
    (dvd.trans (dvd_lcm_right _ _) (dvd_lcm_right _ _)))
  (lcm_dvd
    (dvd.trans (dvd_lcm_left _ _) (dvd_lcm_left _ _))
    (lcm_dvd (dvd.trans (dvd_lcm_right _ _) (dvd_lcm_left _ _)) (dvd_lcm_right _ _)))

instance : is_commutative α lcm := ⟨lcm_comm⟩
instance : is_associative α lcm := ⟨lcm_assoc⟩

lemma lcm_eq_normalize {a b c : α} (habc : lcm a b ∣ c) (hcab : c ∣ lcm a b) :
  lcm a b = normalize c :=
normalize_lcm a b ▸ normalize_eq_normalize habc hcab

theorem lcm_dvd_lcm {a b c d : α} (hab : a ∣ b) (hcd : c ∣ d) : lcm a c ∣ lcm b d :=
lcm_dvd (dvd.trans hab (dvd_lcm_left _ _)) (dvd.trans hcd (dvd_lcm_right _ _))

@[simp] theorem lcm_units_coe_left (u : units α) (a : α) : lcm ↑u a = normalize a :=
lcm_eq_normalize (lcm_dvd units.coe_dvd (dvd_refl _)) (dvd_lcm_right _ _)

@[simp] theorem lcm_units_coe_right (a : α) (u : units α) : lcm a ↑u = normalize a :=
(lcm_comm a u).trans $ lcm_units_coe_left _ _

@[simp] theorem lcm_one_left (a : α) : lcm 1 a = normalize a :=
lcm_units_coe_left 1 a

@[simp] theorem lcm_one_right (a : α) : lcm a 1 = normalize a :=
lcm_units_coe_right a 1

@[simp] theorem lcm_same (a : α) : lcm a a = normalize a :=
lcm_eq_normalize (lcm_dvd (dvd_refl _) (dvd_refl _)) (dvd_lcm_left _ _)

@[simp] theorem lcm_eq_one_iff (a b : α) : lcm a b = 1 ↔ a ∣ 1 ∧ b ∣ 1 :=
iff.intro
  (assume eq, eq ▸ ⟨dvd_lcm_left _ _, dvd_lcm_right _ _⟩)
  (assume ⟨⟨c, hc⟩, ⟨d, hd⟩⟩,
    show lcm (units.mk_of_mul_eq_one a c hc.symm : α) (units.mk_of_mul_eq_one b d hd.symm) = 1,
      by rw [lcm_units_coe_left, normalize_coe_units])

@[simp] theorem lcm_mul_left (a b c : α) : lcm (a * b) (a * c) = normalize a * lcm b c :=
classical.by_cases (by rintro rfl; simp only [zero_mul, lcm_zero_left, normalize_zero]) $ assume ha : a ≠ 0,
suffices lcm (a * b) (a * c) = normalize (a * lcm b c),
  by simpa only [normalize.map_mul, normalize_lcm],
have a ∣ lcm (a * b) (a * c), from dvd.trans (dvd_mul_right _ _) (dvd_lcm_left _ _),
let ⟨d, eq⟩ := this in
lcm_eq_normalize
  (lcm_dvd (mul_dvd_mul_left a (dvd_lcm_left _ _)) (mul_dvd_mul_left a (dvd_lcm_right _ _)))
  (eq.symm ▸ (mul_dvd_mul_left a $ lcm_dvd
    ((mul_dvd_mul_iff_left ha).1 $ eq ▸ dvd_lcm_left _ _)
    ((mul_dvd_mul_iff_left ha).1 $ eq ▸ dvd_lcm_right _ _)))

@[simp] theorem lcm_mul_right (a b c : α) : lcm (b * a) (c * a) = lcm b c * normalize a :=
by simp only [mul_comm, lcm_mul_left]

theorem lcm_eq_left_iff (a b : α) (h : normalize a = a) : lcm a b = a ↔ b ∣ a :=
iff.intro (assume eq, eq ▸ dvd_lcm_right _ _) $
  assume hab, dvd_antisymm_of_normalize_eq (normalize_lcm _ _) h (lcm_dvd (dvd_refl a) hab) (dvd_lcm_left _ _)

theorem lcm_eq_right_iff (a b : α) (h : normalize b = b) : lcm a b = b ↔ a ∣ b :=
by simpa only [lcm_comm b a] using lcm_eq_left_iff b a h

theorem lcm_dvd_lcm_mul_left (m n k : α) : lcm m n ∣ lcm (k * m) n :=
lcm_dvd_lcm (dvd_mul_left _ _) (dvd_refl _)

theorem lcm_dvd_lcm_mul_right (m n k : α) : lcm m n ∣ lcm (m * k) n :=
lcm_dvd_lcm (dvd_mul_right _ _) (dvd_refl _)

theorem lcm_dvd_lcm_mul_left_right (m n k : α) : lcm m n ∣ lcm m (k * n) :=
lcm_dvd_lcm (dvd_refl _) (dvd_mul_left _ _)

theorem lcm_dvd_lcm_mul_right_right (m n k : α) : lcm m n ∣ lcm m (n * k) :=
lcm_dvd_lcm (dvd_refl _) (dvd_mul_right _ _)

theorem lcm_eq_of_associated_left {m n : α} (h : associated m n) (k : α) : lcm m k = lcm n k :=
dvd_antisymm_of_normalize_eq (normalize_lcm _ _) (normalize_lcm _ _)
  (lcm_dvd_lcm (dvd_of_associated h) (dvd_refl _))
  (lcm_dvd_lcm (dvd_of_associated h.symm) (dvd_refl _))

theorem lcm_eq_of_associated_right {m n : α} (h : associated m n) (k : α) : lcm k m = lcm k n :=
dvd_antisymm_of_normalize_eq (normalize_lcm _ _) (normalize_lcm _ _)
  (lcm_dvd_lcm (dvd_refl _) (dvd_of_associated h))
  (lcm_dvd_lcm (dvd_refl _) (dvd_of_associated h.symm))

end lcm

namespace gcd_monoid
theorem prime_of_irreducible {x : α} (hi: irreducible x) : prime x :=
⟨hi.ne_zero, ⟨hi.1, λ a b h,
begin
  cases gcd_dvd_left x a with y hy,
  cases hi.2 _ _ hy with hu hu; cases hu with u hu,
  { right, transitivity (gcd (x * b) (a * b)), apply dvd_gcd (dvd_mul_right x b) h,
    rw gcd_mul_right, rw ← hu,
    apply dvd_of_associated, transitivity (normalize b), symmetry, use u, apply mul_comm,
    apply normalize_associated, },
  { left, rw [hy, ← hu],
    transitivity, {apply dvd_of_associated, symmetry, use u}, apply gcd_dvd_right, }
end ⟩⟩

theorem irreducible_iff_prime {p : α} : irreducible p ↔ prime p :=
⟨prime_of_irreducible, irreducible_of_prime⟩

end gcd_monoid
end gcd_monoid

namespace int

section normalization_monoid

instance : normalization_monoid ℤ :=
{ norm_unit      := λa:ℤ, if 0 ≤ a then 1 else -1,
  norm_unit_zero := if_pos (le_refl _),
  norm_unit_mul  := assume a b hna hnb,
  begin
    cases hna.lt_or_lt with ha ha; cases hnb.lt_or_lt with hb hb;
      simp [mul_nonneg_iff, ha.le, ha.not_le, hb.le, hb.not_le]
  end,
  norm_unit_coe_units := assume u, (units_eq_one_or u).elim
    (assume eq, eq.symm ▸ if_pos zero_le_one)
    (assume eq, eq.symm ▸ if_neg (not_le_of_gt $ show (-1:ℤ) < 0, by simp [@neg_lt ℤ _ 1 0])), }

lemma normalize_of_nonneg {z : ℤ} (h : 0 ≤ z) : normalize z = z :=
show z * ↑(ite _ _ _) = z, by rw [if_pos h, units.coe_one, mul_one]

lemma normalize_of_neg {z : ℤ} (h : z < 0) : normalize z = -z :=
show z * ↑(ite _ _ _) = -z, by rw [if_neg (not_le_of_gt h), units.coe_neg, units.coe_one, mul_neg_one]

lemma normalize_coe_nat (n : ℕ) : normalize (n : ℤ) = n :=
normalize_of_nonneg (coe_nat_le_coe_nat_of_le $ nat.zero_le n)

theorem coe_nat_abs_eq_normalize (z : ℤ) : (z.nat_abs : ℤ) = normalize z :=
begin
  by_cases 0 ≤ z,
  { simp [nat_abs_of_nonneg h, normalize_of_nonneg h] },
  { simp [of_nat_nat_abs_of_nonpos (le_of_not_ge h), normalize_of_neg (lt_of_not_ge h)] }
end

end normalization_monoid

/-- ℤ specific version of least common multiple. -/
def lcm (i j : ℤ) : ℕ := nat.lcm (nat_abs i) (nat_abs j)

theorem lcm_def (i j : ℤ) : lcm i j = nat.lcm (nat_abs i) (nat_abs j) := rfl

section gcd_monoid

theorem gcd_dvd_left (i j : ℤ) : (gcd i j : ℤ) ∣ i :=
dvd_nat_abs.mp $ coe_nat_dvd.mpr $ nat.gcd_dvd_left _ _

theorem gcd_dvd_right (i j : ℤ) : (gcd i j : ℤ) ∣ j :=
dvd_nat_abs.mp $ coe_nat_dvd.mpr $ nat.gcd_dvd_right _ _

theorem dvd_gcd {i j k : ℤ} (h1 : k ∣ i) (h2 : k ∣ j) : k ∣ gcd i j :=
nat_abs_dvd.1 $ coe_nat_dvd.2 $ nat.dvd_gcd (nat_abs_dvd_abs_iff.2 h1) (nat_abs_dvd_abs_iff.2 h2)

theorem gcd_mul_lcm (i j : ℤ) : gcd i j * lcm i j = nat_abs (i * j) :=
by rw [int.gcd, int.lcm, nat.gcd_mul_lcm, nat_abs_mul]

instance : gcd_monoid ℤ :=
{ gcd            := λa b, int.gcd a b,
  lcm            := λa b, int.lcm a b,
  gcd_dvd_left   := assume a b, int.gcd_dvd_left _ _,
  gcd_dvd_right  := assume a b, int.gcd_dvd_right _ _,
  dvd_gcd        := assume a b c, dvd_gcd,
  normalize_gcd  := assume a b, normalize_coe_nat _,
  gcd_mul_lcm    := by intros; rw [← int.coe_nat_mul, gcd_mul_lcm, coe_nat_abs_eq_normalize],
  lcm_zero_left  := assume a, coe_nat_eq_zero.2 $ nat.lcm_zero_left _,
  lcm_zero_right := assume a, coe_nat_eq_zero.2 $ nat.lcm_zero_right _,
  .. int.normalization_monoid }

lemma coe_gcd (i j : ℤ) : ↑(int.gcd i j) = gcd_monoid.gcd i j := rfl
lemma coe_lcm (i j : ℤ) : ↑(int.lcm i j) = gcd_monoid.lcm i j := rfl

lemma nat_abs_gcd (i j : ℤ) : nat_abs (gcd_monoid.gcd i j) = int.gcd i j := rfl
lemma nat_abs_lcm (i j : ℤ) : nat_abs (gcd_monoid.lcm i j) = int.lcm i j := rfl

end gcd_monoid

theorem gcd_comm (i j : ℤ) : gcd i j = gcd j i := nat.gcd_comm _ _

theorem gcd_assoc (i j k : ℤ) : gcd (gcd i j) k = gcd i (gcd j k) := nat.gcd_assoc _ _ _

@[simp] theorem gcd_self (i : ℤ) : gcd i i = nat_abs i := by simp [gcd]

@[simp] theorem gcd_zero_left (i : ℤ) : gcd 0 i = nat_abs i := by simp [gcd]

@[simp] theorem gcd_zero_right (i : ℤ) : gcd i 0 = nat_abs i := by simp [gcd]

@[simp] theorem gcd_one_left (i : ℤ) : gcd 1 i = 1 := nat.gcd_one_left _

@[simp] theorem gcd_one_right (i : ℤ) : gcd i 1 = 1 := nat.gcd_one_right _

theorem gcd_mul_left (i j k : ℤ) : gcd (i * j) (i * k) = nat_abs i * gcd j k :=
by simp [(int.coe_nat_eq_coe_nat_iff _ _).symm, coe_gcd, coe_nat_abs_eq_normalize]

theorem gcd_mul_right (i j k : ℤ) : gcd (i * j) (k * j) = gcd i k * nat_abs j :=
by simp [(int.coe_nat_eq_coe_nat_iff _ _).symm, coe_gcd, coe_nat_abs_eq_normalize]

theorem gcd_pos_of_non_zero_left {i : ℤ} (j : ℤ) (i_non_zero : i ≠ 0) : 0 < gcd i j :=
nat.gcd_pos_of_pos_left (nat_abs j) (nat_abs_pos_of_ne_zero i_non_zero)

theorem gcd_pos_of_non_zero_right (i : ℤ) {j : ℤ} (j_non_zero : j ≠ 0) : 0 < gcd i j :=
nat.gcd_pos_of_pos_right (nat_abs i) (nat_abs_pos_of_ne_zero j_non_zero)

theorem gcd_eq_zero_iff {i j : ℤ} : gcd i j = 0 ↔ i = 0 ∧ j = 0 :=
by rw [← int.coe_nat_eq_coe_nat_iff, int.coe_nat_zero, coe_gcd, gcd_eq_zero_iff]

theorem gcd_div {i j k : ℤ} (H1 : k ∣ i) (H2 : k ∣ j) :
  gcd (i / k) (j / k) = gcd i j / nat_abs k :=
by rw [gcd, nat_abs_div i k H1, nat_abs_div j k H2];
exact nat.gcd_div (nat_abs_dvd_abs_iff.mpr H1) (nat_abs_dvd_abs_iff.mpr H2)

theorem gcd_div_gcd_div_gcd {i j : ℤ} (H : 0 < gcd i j) :
  gcd (i / gcd i j) (j / gcd i j) = 1 :=
begin
  rw [gcd_div (gcd_dvd_left i j) (gcd_dvd_right i j)],
  rw [nat_abs_of_nat, nat.div_self H]
end

theorem gcd_dvd_gcd_of_dvd_left {i k : ℤ} (j : ℤ) (H : i ∣ k) : gcd i j ∣ gcd k j :=
int.coe_nat_dvd.1 $ dvd_gcd (dvd.trans (gcd_dvd_left i j) H) (gcd_dvd_right i j)

theorem gcd_dvd_gcd_of_dvd_right {i k : ℤ} (j : ℤ) (H : i ∣ k) : gcd j i ∣ gcd j k :=
int.coe_nat_dvd.1 $ dvd_gcd (gcd_dvd_left j i) (dvd.trans (gcd_dvd_right j i) H)

theorem gcd_dvd_gcd_mul_left (i j k : ℤ) : gcd i j ∣ gcd (k * i) j :=
gcd_dvd_gcd_of_dvd_left _ (dvd_mul_left _ _)

theorem gcd_dvd_gcd_mul_right (i j k : ℤ) : gcd i j ∣ gcd (i * k) j :=
gcd_dvd_gcd_of_dvd_left _ (dvd_mul_right _ _)

theorem gcd_dvd_gcd_mul_left_right (i j k : ℤ) : gcd i j ∣ gcd i (k * j) :=
gcd_dvd_gcd_of_dvd_right _ (dvd_mul_left _ _)

theorem gcd_dvd_gcd_mul_right_right (i j k : ℤ) : gcd i j ∣ gcd i (j * k) :=
gcd_dvd_gcd_of_dvd_right _ (dvd_mul_right _ _)

theorem gcd_eq_left {i j : ℤ} (H : i ∣ j) : gcd i j = nat_abs i :=
nat.dvd_antisymm (by unfold gcd; exact nat.gcd_dvd_left _ _)
                 (by unfold gcd; exact nat.dvd_gcd (dvd_refl _) (nat_abs_dvd_abs_iff.mpr H))

theorem gcd_eq_right {i j : ℤ} (H : j ∣ i) : gcd i j = nat_abs j :=
by rw [gcd_comm, gcd_eq_left H]

theorem ne_zero_of_gcd {x y : ℤ}
  (hc : gcd x y ≠ 0) : x ≠ 0 ∨ y ≠ 0 :=
begin
  contrapose! hc,
  rw [hc.left, hc.right, gcd_zero_right, nat_abs_zero]
end

theorem exists_gcd_one {m n : ℤ} (H : 0 < gcd m n) :
  ∃ (m' n' : ℤ), gcd m' n' = 1 ∧ m = m' * gcd m n ∧ n = n' * gcd m n :=
⟨_, _, gcd_div_gcd_div_gcd H,
  (int.div_mul_cancel (gcd_dvd_left m n)).symm,
  (int.div_mul_cancel (gcd_dvd_right m n)).symm⟩

theorem exists_gcd_one' {m n : ℤ} (H : 0 < gcd m n) :
  ∃ (g : ℕ) (m' n' : ℤ), 0 < g ∧ gcd m' n' = 1 ∧ m = m' * g ∧ n = n' * g :=
let ⟨m', n', h⟩ := exists_gcd_one H in ⟨_, m', n', H, h⟩

theorem pow_dvd_pow_iff {m n : ℤ} {k : ℕ} (k0 : 0 < k) : m ^ k ∣ n ^ k ↔ m ∣ n :=
begin
  refine ⟨λ h, _, λ h, pow_dvd_pow_of_dvd h _⟩,
  apply int.nat_abs_dvd_abs_iff.mp,
  apply (nat.pow_dvd_pow_iff k0).mp,
  rw [← int.nat_abs_pow, ← int.nat_abs_pow],
  exact int.nat_abs_dvd_abs_iff.mpr h
end

/- lcm -/

theorem lcm_comm (i j : ℤ) : lcm i j = lcm j i :=
by simp [(int.coe_nat_eq_coe_nat_iff _ _).symm, coe_lcm, lcm_comm]

theorem lcm_assoc (i j k : ℤ) : lcm (lcm i j) k = lcm i (lcm j k) :=
by simp [(int.coe_nat_eq_coe_nat_iff _ _).symm, coe_lcm, lcm_assoc]

@[simp] theorem lcm_zero_left (i : ℤ) : lcm 0 i = 0 :=
by simp [(int.coe_nat_eq_coe_nat_iff _ _).symm, coe_lcm]

@[simp] theorem lcm_zero_right (i : ℤ) : lcm i 0 = 0 :=
by simp [(int.coe_nat_eq_coe_nat_iff _ _).symm, coe_lcm]

@[simp] theorem lcm_one_left (i : ℤ) : lcm 1 i = nat_abs i :=
by simp [(int.coe_nat_eq_coe_nat_iff _ _).symm, coe_lcm, coe_nat_abs_eq_normalize]

@[simp] theorem lcm_one_right (i : ℤ) : lcm i 1 = nat_abs i :=
by simp [(int.coe_nat_eq_coe_nat_iff _ _).symm, coe_lcm, coe_nat_abs_eq_normalize]

@[simp] theorem lcm_self (i : ℤ) : lcm i i = nat_abs i :=
by simp [(int.coe_nat_eq_coe_nat_iff _ _).symm, coe_lcm, coe_nat_abs_eq_normalize]

theorem dvd_lcm_left (i j : ℤ) : i ∣ lcm i j :=
by rw [coe_lcm]; exact dvd_lcm_left _ _

theorem dvd_lcm_right (i j : ℤ) : j ∣ lcm i j :=
by rw [coe_lcm]; exact dvd_lcm_right _ _

theorem lcm_dvd {i j k : ℤ}  : i ∣ k → j ∣ k → (lcm i j : ℤ) ∣ k :=
by rw [coe_lcm]; exact lcm_dvd

end int

theorem irreducible_iff_nat_prime : ∀(a : ℕ), irreducible a ↔ nat.prime a
| 0 := by simp [nat.not_prime_zero]
| 1 := by simp [nat.prime, one_lt_two]
| (n + 2) :=
  have h₁ : ¬n + 2 = 1, from dec_trivial,
  begin
    simp [h₁, nat.prime, irreducible, (≥), nat.le_add_left 2 n, (∣)],
    refine forall_congr (assume a, forall_congr $ assume b, forall_congr $ assume hab, _),
    by_cases a = 1; simp [h],
    split,
    { assume hb, simpa [hb] using hab.symm },
    { assume ha, subst ha,
      have : n + 2 > 0, from dec_trivial,
      refine nat.eq_of_mul_eq_mul_left this _,
      rw [← hab, mul_one] }
  end

lemma nat.prime_iff_prime {p : ℕ} : p.prime ↔ _root_.prime (p : ℕ) :=
⟨λ hp, ⟨nat.pos_iff_ne_zero.1 hp.pos, mt is_unit_iff_dvd_one.1 hp.not_dvd_one,
    λ a b, hp.dvd_mul.1⟩,
  λ hp, ⟨nat.one_lt_iff_ne_zero_and_ne_one.2 ⟨hp.1, λ h1, hp.2.1 $ h1.symm ▸ is_unit_one⟩,
    λ a h, let ⟨b, hab⟩ := h in
      (hp.2.2 a b (hab ▸ dvd_refl _)).elim
        (λ ha, or.inr (nat.dvd_antisymm h ha))
        (λ hb, or.inl (have hpb : p = b, from nat.dvd_antisymm hb
            (hab.symm ▸ dvd_mul_left _ _),
          (nat.mul_right_inj (show 0 < p, from
              nat.pos_of_ne_zero hp.1)).1 $
            by rw [hpb, mul_comm, ← hab, hpb, mul_one]))⟩⟩

lemma nat.prime_iff_prime_int {p : ℕ} : p.prime ↔ _root_.prime (p : ℤ) :=
⟨λ hp, ⟨int.coe_nat_ne_zero_iff_pos.2 hp.pos, mt is_unit_int.1 hp.ne_one,
  λ a b h, by rw [← int.dvd_nat_abs, int.coe_nat_dvd, int.nat_abs_mul, hp.dvd_mul] at h;
    rwa [← int.dvd_nat_abs, int.coe_nat_dvd, ← int.dvd_nat_abs, int.coe_nat_dvd]⟩,
  λ hp, nat.prime_iff_prime.2 ⟨int.coe_nat_ne_zero.1 hp.1,
      mt nat.is_unit_iff.1 $ λ h, by simpa [h, not_prime_one] using hp,
    λ a b, by simpa only [int.coe_nat_dvd, (int.coe_nat_mul _ _).symm] using hp.2.2 a b⟩⟩

/-- Maps an associate class of integers consisting of `-n, n` to `n : ℕ` -/
def associates_int_equiv_nat : associates ℤ ≃ ℕ :=
begin
  refine ⟨λz, z.out.nat_abs, λn, associates.mk n, _, _⟩,
  { refine (assume a, quotient.induction_on' a $ assume a,
      associates.mk_eq_mk_iff_associated.2 $ associated.symm $ ⟨norm_unit a, _⟩),
    show normalize a = int.nat_abs (normalize a),
    rw [int.coe_nat_abs_eq_normalize, normalize_idem] },
  { intro n, dsimp, rw [associates.out_mk ↑n,
    ← int.coe_nat_abs_eq_normalize, int.nat_abs_of_nat, int.nat_abs_of_nat] }
end

lemma int.prime.dvd_mul {m n : ℤ} {p : ℕ}
  (hp : nat.prime p) (h : (p : ℤ) ∣ m * n) : p ∣ m.nat_abs ∨ p ∣ n.nat_abs :=
begin
  apply (nat.prime.dvd_mul hp).mp,
  rw ← int.nat_abs_mul,
  exact int.coe_nat_dvd_left.mp h
end

lemma int.prime.dvd_mul' {m n : ℤ} {p : ℕ}
  (hp : nat.prime p) (h : (p : ℤ) ∣ m * n) : (p : ℤ) ∣ m ∨ (p : ℤ) ∣ n :=
begin
  rw [int.coe_nat_dvd_left, int.coe_nat_dvd_left],
  exact int.prime.dvd_mul hp h
end

lemma prime_two_or_dvd_of_dvd_two_mul_pow_self_two {m : ℤ} {p : ℕ}
  (hp : nat.prime p) (h : (p : ℤ) ∣ 2 * m ^ 2) : p = 2 ∨ p ∣ int.nat_abs m :=
begin
  cases int.prime.dvd_mul hp h with hp2 hpp,
  { apply or.intro_left,
    exact le_antisymm (nat.le_of_dvd zero_lt_two hp2) (nat.prime.two_le hp) },
  { apply or.intro_right,
    rw [pow_two, int.nat_abs_mul] at hpp,
    exact (or_self _).mp ((nat.prime.dvd_mul hp).mp hpp)}
end

section unique_unit

instance nat.unique_units : unique (units ℕ) :=
{ default := 1, uniq := nat.units_eq_one }

variables [comm_cancel_monoid_with_zero α] [unique (units α)]

lemma units_eq_one (u : units α) : u = 1 := subsingleton.elim u 1

variable [nontrivial α]

@[priority 100] -- see Note [lower instance priority]
instance normalization_monoid_of_unique_units : normalization_monoid α :=
{ norm_unit := λ x, 1,
  norm_unit_zero := rfl,
  norm_unit_mul := λ x y hx hy, (mul_one 1).symm,
  norm_unit_coe_units := λ u, subsingleton.elim _ _ }

@[simp] lemma norm_unit_eq_one (x : α) : norm_unit x = 1 := rfl

@[simp] lemma normalize_eq (x : α) : normalize x = x := mul_one x

end unique_unit

section integral_domain

variables [integral_domain α] [gcd_monoid α]

lemma gcd_eq_of_dvd_sub_right {a b c : α} (h : a ∣ b - c) : gcd a b = gcd a c :=
begin
  apply dvd_antisymm_of_normalize_eq (normalize_gcd _ _) (normalize_gcd _ _);
  rw dvd_gcd_iff; refine ⟨gcd_dvd_left _ _, _⟩,
  { rcases h with ⟨d, hd⟩,
    rcases gcd_dvd_right a b with ⟨e, he⟩,
    rcases gcd_dvd_left a b with ⟨f, hf⟩,
    use e - f * d,
    rw [mul_sub, ← he, ← mul_assoc, ← hf, ← hd, sub_sub_cancel] },
  { rcases h with ⟨d, hd⟩,
    rcases gcd_dvd_right a c with ⟨e, he⟩,
    rcases gcd_dvd_left a c with ⟨f, hf⟩,
    use e + f * d,
    rw [mul_add, ← he, ← mul_assoc, ← hf, ← hd, ← add_sub_assoc, add_comm c b, add_sub_cancel] }
end

lemma gcd_eq_of_dvd_sub_left {a b c : α} (h : a ∣ b - c) : gcd b a = gcd c a :=
by rw [gcd_comm _ a, gcd_comm _ a, gcd_eq_of_dvd_sub_right h]

end integral_domain<|MERGE_RESOLUTION|>--- conflicted
+++ resolved
@@ -300,42 +300,25 @@
   (gcd_dvd_gcd (dvd_refl _) (dvd_of_associated h))
   (gcd_dvd_gcd (dvd_refl _) (dvd_of_associated h.symm))
 
-<<<<<<< HEAD
-/-- Represent a divisor of `m * n` as a product of a divisor of `m` and a divisor of `n`. -/
-noncomputable def prod_dvd_and_dvd_of_dvd_prod {m n k : α} (H : k ∣ m * n) :
-  { d : {m' // m' ∣ m} × {n' // n' ∣ n} // k = d.1 * d.2 } :=
-=======
 /-- Represent a divisor of `m * n` as a product of a divisor of `m` and a divisor of `n`.
 
  Note: In general, this representation is highly non-unique. -/
 lemma exists_dvd_and_dvd_of_dvd_mul {m n k : α} (H : k ∣ m * n) :
   ∃ d₁ (hd₁ : d₁ ∣ m) d₂ (hd₂ : d₂ ∣ n), k = d₁ * d₂ :=
->>>>>>> 21158c43
 begin
   by_cases h0 : gcd k m = 0,
   { rw gcd_eq_zero_iff at h0,
     rcases h0 with ⟨rfl, rfl⟩,
-<<<<<<< HEAD
-    refine ⟨⟨⟨0, dvd_refl 0⟩, ⟨n, dvd_refl n⟩⟩, _⟩,
-    simp },
-  { let a := classical.some (gcd_dvd_left k m),
-    refine ⟨⟨⟨gcd k m, gcd_dvd_right _ _⟩, ⟨a, _⟩⟩, classical.some_spec (gcd_dvd_left k m)⟩,
-=======
     refine ⟨0, dvd_refl 0, n, dvd_refl n, _⟩,
     simp },
   { obtain ⟨a, ha⟩ := gcd_dvd_left k m,
     refine ⟨gcd k m, gcd_dvd_right _ _, a, _, ha⟩,
->>>>>>> 21158c43
     suffices h : gcd k m * a ∣ gcd k m * n,
     { cases h with b hb,
       use b,
       rw mul_assoc at hb,
       apply mul_left_cancel' h0 hb },
-<<<<<<< HEAD
-    rw ← classical.some_spec (gcd_dvd_left k m),
-=======
     rw ← ha,
->>>>>>> 21158c43
     transitivity gcd k m * normalize n,
     { rw ← gcd_mul_right,
       exact dvd_gcd (dvd_mul_right _ _) H },
@@ -346,26 +329,15 @@
 
 theorem gcd_mul_dvd_mul_gcd (k m n : α) : gcd k (m * n) ∣ gcd k m * gcd k n :=
 begin
-<<<<<<< HEAD
-  rcases (prod_dvd_and_dvd_of_dvd_prod $ gcd_dvd_right k (m * n)) with ⟨⟨⟨m', hm'⟩, ⟨n', hn'⟩⟩, h⟩,
-=======
   obtain ⟨m', hm', n', hn', h⟩ := (exists_dvd_and_dvd_of_dvd_mul $ gcd_dvd_right k (m * n)),
->>>>>>> 21158c43
   replace h : gcd k (m * n) = m' * n' := h,
   rw h,
   have hm'n' : m' * n' ∣ k := h ▸ gcd_dvd_left _ _,
   apply mul_dvd_mul,
-<<<<<<< HEAD
-    { have hm'k : m' ∣ k := dvd_trans (dvd_mul_right m' n') hm'n',
-      exact dvd_gcd hm'k hm' },
-    { have hn'k : n' ∣ k := dvd_trans (dvd_mul_left n' m') hm'n',
-      exact dvd_gcd hn'k hn' }
-=======
   { have hm'k : m' ∣ k := dvd_trans (dvd_mul_right m' n') hm'n',
     exact dvd_gcd hm'k hm' },
   { have hn'k : n' ∣ k := dvd_trans (dvd_mul_left n' m') hm'n',
     exact dvd_gcd hn'k hn' }
->>>>>>> 21158c43
 end
 
 end gcd
