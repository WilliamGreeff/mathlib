/-
Copyright (c) 2017 Johannes Hölzl. All rights reserved.
Released under Apache 2.0 license as described in the file LICENSE.
Authors: Johannes Hölzl
-/

import data.finset.fold
import data.equiv.mul_add
import tactic.abel

/-!
# Big operators

In this file we define products and sums indexed by finite sets (specifically, `finset`).

## Notation

We introduce the following notation, localized in `big_operators`.
To enable the notation, use `open_locale big_operators`.

Let `s` be a `finset α`, and `f : α → β` a function.

* `∏ x in s, f x` is notation for `finset.prod s f` (assuming `β` is a `comm_monoid`)
* `∑ x in s, f x` is notation for `finset.sum s f` (assuming `β` is an `add_comm_monoid`)
* `∏ x, f x` is notation for `finset.prod finset.univ f`
  (assuming `α` is a `fintype` and `β` is a `comm_monoid`)
* `∑ x, f x` is notation for `finset.sum finset.univ f`
  (assuming `α` is a `fintype` and `β` is an `add_comm_monoid`)

-/

universes u v w
variables {α : Type u} {β : Type v} {γ : Type w}

namespace finset

/-- `∏ x in s, f x` is the product of `f x` as `x` ranges over the elements of the finite set `s`. -/
@[to_additive "`∑ x in s, f` is the sum of `f x` as `x` ranges over the elements
of the finite set `s`."]
protected def prod [comm_monoid β] (s : finset α) (f : α → β) : β := (s.1.map f).prod

<<<<<<< HEAD
@[simp, to_additive] lemma prod_mk [comm_monoid β] (s : multiset α) (hs) (f : α → β) :
=======
@[simp] lemma prod_mk [comm_monoid β] (s : multiset α) (hs) (f : α → β) :
>>>>>>> 4ef680b1
  (⟨s, hs⟩ : finset α).prod f = (s.map f).prod :=
rfl

end finset

/-
## Operator precedence of `∏` and `∑`

There is no established mathematical convention
for the operator precedence of big operators like `∏` and `∑`.
We will have to make a choice.

Online discussions, such as https://math.stackexchange.com/q/185538/30839
seem to suggest that `∏` and `∑` should have the same precedence,
and that this should be somewhere between `*` and `+`.
The latter have precedence levels `70` and `65` respectively,
and we therefore choose the level `67`.

In practice, this means that parentheses should be placed as follows:
```lean
∑ k in K, (a k + b k) = ∑ k in K, a k + ∑ k in K, b k →
  ∏ k in K, a k * b k = (∏ k in K, a k) * (∏ k in K, b k)
```
(Example taken from page 490 of Knuth's *Concrete Mathematics*.)
-/

localized "notation `∑` binders `, ` r:(scoped:67 f, finset.sum finset.univ f) := r" in big_operators
localized "notation `∏` binders `, ` r:(scoped:67 f, finset.prod finset.univ f) := r" in big_operators

localized "notation `∑` binders ` in ` s `, ` r:(scoped:67 f, finset.sum s f) := r" in big_operators
localized "notation `∏` binders ` in ` s `, ` r:(scoped:67 f, finset.prod s f) := r" in big_operators

open_locale big_operators

namespace finset
variables {s s₁ s₂ : finset α} {a : α} {f g : α → β}

@[to_additive] lemma prod_eq_multiset_prod [comm_monoid β] (s : finset α) (f : α → β) :
  ∏ x in s, f x = (s.1.map f).prod := rfl

@[to_additive]
theorem prod_eq_fold [comm_monoid β] (s : finset α) (f : α → β) : (∏ x in s, f x) = s.fold (*) 1 f := rfl

end finset


@[to_additive]
lemma monoid_hom.map_prod [comm_monoid β] [comm_monoid γ] (g : β →* γ) (f : α → β) (s : finset α) :
  g (∏ x in s, f x) = ∏ x in s, g (f x) :=
by simp only [finset.prod_eq_multiset_prod, g.map_multiset_prod, multiset.map_map]

@[to_additive]
lemma mul_equiv.map_prod [comm_monoid β] [comm_monoid γ] (g : β ≃* γ) (f : α → β) (s : finset α) :
  g (∏ x in s, f x) = ∏ x in s, g (f x) :=
g.to_monoid_hom.map_prod f s

lemma ring_hom.map_list_prod [semiring β] [semiring γ] (f : β →+* γ) (l : list β) :
  f l.prod = (l.map f).prod :=
f.to_monoid_hom.map_list_prod l

lemma ring_hom.map_list_sum [semiring β] [semiring γ] (f : β →+* γ) (l : list β) :
  f l.sum = (l.map f).sum :=
f.to_add_monoid_hom.map_list_sum l

lemma ring_hom.map_multiset_prod [comm_semiring β] [comm_semiring γ] (f : β →+* γ)
  (s : multiset β) :
  f s.prod = (s.map f).prod :=
f.to_monoid_hom.map_multiset_prod s

lemma ring_hom.map_multiset_sum [semiring β] [semiring γ] (f : β →+* γ) (s : multiset β) :
  f s.sum = (s.map f).sum :=
f.to_add_monoid_hom.map_multiset_sum s

lemma ring_hom.map_prod [comm_semiring β] [comm_semiring γ]
  (g : β →+* γ) (f : α → β) (s : finset α) :
  g (∏ x in s, f x) = ∏ x in s, g (f x) :=
g.to_monoid_hom.map_prod f s

lemma ring_hom.map_sum [semiring β] [semiring γ]
  (g : β →+* γ) (f : α → β) (s : finset α) :
  g (∑ x in s, f x) = ∑ x in s, g (f x) :=
g.to_add_monoid_hom.map_sum f s

namespace finset
variables {s s₁ s₂ : finset α} {a : α} {f g : α → β}

section comm_monoid
variables [comm_monoid β]

@[simp, to_additive]
lemma prod_empty {α : Type u} {f : α → β} : (∏ x in (∅:finset α), f x) = 1 := rfl

@[simp, to_additive]
lemma prod_insert [decidable_eq α] :
  a ∉ s → (∏ x in (insert a s), f x) = f a * ∏ x in s, f x := fold_insert

/--
The product of `f` over `insert a s` is the same as the product over `s`, as long as `a` is in `s` or `f a = 1`.
-/
@[simp, to_additive "The sum of `f` over `insert a s` is the same as the sum over `s`, as long as `a` is in `s` or `f a = 0`.
"]
lemma prod_insert_of_eq_one_if_not_mem [decidable_eq α] (h : a ∉ s → f a = 1) :
  ∏ x in insert a s, f x = ∏ x in s, f x :=
begin
  by_cases hm : a ∈ s,
  { simp_rw insert_eq_of_mem hm },
  { rw [prod_insert hm, h hm, one_mul] },
end

/--
The product of `f` over `insert a s` is the same as the product over `s`, as long as `f a = 1`.
-/
@[simp, to_additive "The sum of `f` over `insert a s` is the same as the sum over `s`, as long as `f a = 0`."]
lemma prod_insert_one [decidable_eq α] (h : f a = 1) :
  ∏ x in insert a s, f x = ∏ x in s, f x :=
prod_insert_of_eq_one_if_not_mem (λ _, h)

@[simp, to_additive]
lemma prod_singleton : (∏ x in (singleton a), f x) = f a :=
eq.trans fold_singleton $ mul_one _

@[to_additive]
lemma prod_pair [decidable_eq α] {a b : α} (h : a ≠ b) :
  (∏ x in ({a, b} : finset α), f x) = f a * f b :=
by rw [prod_insert (not_mem_singleton.2 h), prod_singleton]

@[simp, priority 1100] lemma prod_const_one : (∏ x in s, (1 : β)) = 1 :=
by simp only [finset.prod, multiset.map_const, multiset.prod_repeat, one_pow]
@[simp, priority 1100] lemma sum_const_zero {β} {s : finset α} [add_comm_monoid β] :
  (∑ x in s, (0 : β)) = 0 :=
@prod_const_one _ (multiplicative β) _ _
attribute [to_additive] prod_const_one

@[simp, to_additive]
lemma prod_image [decidable_eq α] {s : finset γ} {g : γ → α} :
  (∀x∈s, ∀y∈s, g x = g y → x = y) → (∏ x in (s.image g), f x) = ∏ x in s, f (g x) :=
fold_image

@[simp, to_additive]
lemma prod_map (s : finset α) (e : α ↪ γ) (f : γ → β) :
  (∏ x in (s.map e), f x) = ∏ x in s, f (e x) :=
by rw [finset.prod, finset.map_val, multiset.map_map]; refl

@[congr, to_additive]
lemma prod_congr (h : s₁ = s₂) : (∀x∈s₂, f x = g x) → s₁.prod f = s₂.prod g :=
by rw [h]; exact fold_congr
attribute [congr] finset.sum_congr

@[to_additive]
lemma prod_union_inter [decidable_eq α] :
  (∏ x in (s₁ ∪ s₂), f x) * (∏ x in (s₁ ∩ s₂), f x) = (∏ x in s₁, f x) * (∏ x in s₂, f x) :=
fold_union_inter

@[to_additive]
lemma prod_union [decidable_eq α] (h : disjoint s₁ s₂) :
  (∏ x in (s₁ ∪ s₂), f x) = (∏ x in s₁, f x) * (∏ x in s₂, f x) :=
by rw [←prod_union_inter, (disjoint_iff_inter_eq_empty.mp h)]; exact (mul_one _).symm

@[to_additive]
lemma prod_sdiff [decidable_eq α] (h : s₁ ⊆ s₂) :
  (∏ x in (s₂ \ s₁), f x) * (∏ x in s₁, f x) = (∏ x in s₂, f x) :=
by rw [←prod_union sdiff_disjoint, sdiff_union_of_subset h]

@[simp, to_additive]
lemma prod_sum_elim [decidable_eq (α ⊕ γ)]
  (s : finset α) (t : finset γ) (f : α → β) (g : γ → β) :
  ∏ x in s.image sum.inl ∪ t.image sum.inr, sum.elim f g x = (∏ x in s, f x) * (∏ x in t, g x) :=
begin
  rw [prod_union, prod_image, prod_image],
  { simp only [sum.elim_inl, sum.elim_inr] },
  { exact λ _ _ _ _, sum.inr.inj },
  { exact λ _ _ _ _, sum.inl.inj },
  { rintros i hi,
    erw [finset.mem_inter, finset.mem_image, finset.mem_image] at hi,
    rcases hi with ⟨⟨i, hi, rfl⟩, ⟨j, hj, H⟩⟩,
    cases H }
end

@[to_additive]
lemma prod_bind [decidable_eq α] {s : finset γ} {t : γ → finset α} :
  (∀x∈s, ∀y∈s, x ≠ y → disjoint (t x) (t y)) → (∏ x in (s.bind t), f x) = ∏ x in s, ∏ i in t x, f i :=
by haveI := classical.dec_eq γ; exact
finset.induction_on s (λ _, by simp only [bind_empty, prod_empty])
  (assume x s hxs ih hd,
  have hd' : ∀x∈s, ∀y∈s, x ≠ y → disjoint (t x) (t y),
    from assume _ hx _ hy, hd _ (mem_insert_of_mem hx) _ (mem_insert_of_mem hy),
  have ∀y∈s, x ≠ y,
    from assume _ hy h, by rw [←h] at hy; contradiction,
  have ∀y∈s, disjoint (t x) (t y),
    from assume _ hy, hd _ (mem_insert_self _ _) _ (mem_insert_of_mem hy) (this _ hy),
  have disjoint (t x) (finset.bind s t),
    from (disjoint_bind_right _ _ _).mpr this,
  by simp only [bind_insert, prod_insert hxs, prod_union this, ih hd'])

@[to_additive]
lemma prod_product {s : finset γ} {t : finset α} {f : γ×α → β} :
  (∏ x in s.product t, f x) = ∏ x in s, ∏ y in t, f (x, y) :=
begin
  haveI := classical.dec_eq α, haveI := classical.dec_eq γ,
  rw [product_eq_bind, prod_bind],
  { congr, funext, exact prod_image (λ _ _ _ _ H, (prod.mk.inj H).2) },
  simp only [disjoint_iff_ne, mem_image],
  rintros _ _ _ _ h ⟨_, _⟩ ⟨_, _, ⟨_, _⟩⟩ ⟨_, _⟩ ⟨_, _, ⟨_, _⟩⟩ _,
  apply h, cc
end

/-- An uncurried version of `prod_product`. -/
@[to_additive]
lemma prod_product' {s : finset γ} {t : finset α} {f : γ → α → β} :
  (∏ x in s.product t, f x.1 x.2) = ∏ x in s, ∏ y in t, f x y :=
prod_product

@[to_additive]
lemma prod_sigma {σ : α → Type*}
  {s : finset α} {t : Πa, finset (σ a)} {f : sigma σ → β} :
  (∏ x in s.sigma t, f x) = ∏ a in s, ∏ s in (t a), f ⟨a, s⟩ :=
by classical;
calc (∏ x in s.sigma t, f x) =
       ∏ x in s.bind (λa, (t a).map (function.embedding.sigma_mk a)), f x : by rw sigma_eq_bind
  ... = ∏ a in s, ∏ x in (t a).map (function.embedding.sigma_mk a), f x :
    prod_bind $ assume a₁ ha a₂ ha₂ h x hx,
    by { simp only [inf_eq_inter, mem_inter, mem_map, function.embedding.sigma_mk_to_fun] at hx,
      rcases hx with ⟨⟨y, hy, rfl⟩, ⟨z, hz, hz'⟩⟩, cc }
  ... = ∏ a in s, ∏ s in t a, f ⟨a, s⟩ :
    prod_congr rfl $ λ _ _, prod_map _ _ _

@[to_additive]
lemma prod_fiberwise_of_maps_to [decidable_eq γ] {s : finset α} {t : finset γ} {g : α → γ}
  (h : ∀ x ∈ s, g x ∈ t) (f : α → β) :
  (∏ y in t, ∏ x in s.filter (λ x, g x = y), f x) = ∏ x in s, f x :=
begin
  letI := classical.dec_eq α,
  rw [← bind_filter_eq_of_maps_to h] {occs := occurrences.pos [2]},
  refine (prod_bind $ λ x' hx y' hy hne, _).symm,
  rw [disjoint_filter],
  rintros x hx rfl,
  exact hne
end

@[to_additive]
lemma prod_image' [decidable_eq α] {s : finset γ} {g : γ → α} (h : γ → β)
  (eq : ∀c∈s, f (g c) = ∏ x in s.filter (λc', g c' = g c), h x) :
  (∏ x in s.image g, f x) = ∏ x in s, h x :=
calc (∏ x in s.image g, f x) = ∏ x in s.image g, ∏ x in s.filter (λ c', g c' = x), h x :
  prod_congr rfl $ λ x hx, let ⟨c, hcs, hc⟩ := mem_image.1 hx in hc ▸ (eq c hcs)
... = ∏ x in s, h x : prod_fiberwise_of_maps_to (λ x, mem_image_of_mem g) _

@[to_additive]
lemma prod_mul_distrib : ∏ x in s, (f x * g x) = (∏ x in s, f x) * (∏ x in s, g x) :=
eq.trans (by rw one_mul; refl) fold_op_distrib

@[to_additive]
lemma prod_comm {s : finset γ} {t : finset α} {f : γ → α → β} :
  (∏ x in s, ∏ y in t, f x y) = (∏ y in t, ∏ x in s, f x y) :=
begin
  classical,
  apply finset.induction_on s,
  { simp only [prod_empty, prod_const_one] },
  { intros _ _ H ih,
    simp only [prod_insert H, prod_mul_distrib, ih] }
end

@[to_additive]
lemma prod_hom [comm_monoid γ] (s : finset α) {f : α → β} (g : β → γ) [is_monoid_hom g] :
  (∏ x in s, g (f x)) = g (∏ x in s, f x) :=
((monoid_hom.of g).map_prod f s).symm

@[to_additive]
lemma prod_hom_rel [comm_monoid γ] {r : β → γ → Prop} {f : α → β} {g : α → γ} {s : finset α}
  (h₁ : r 1 1) (h₂ : ∀a b c, r b c → r (f a * b) (g a * c)) : r (∏ x in s, f x) (∏ x in s, g x) :=
by { delta finset.prod, apply multiset.prod_hom_rel; assumption }

@[to_additive]
lemma prod_subset (h : s₁ ⊆ s₂) (hf : ∀x∈s₂, x ∉ s₁ → f x = 1) : (∏ x in s₁, f x) = ∏ x in s₂, f x :=
by haveI := classical.dec_eq α; exact
have ∏ x in s₂ \ s₁, f x = ∏ x in s₂ \ s₁, 1,
  from prod_congr rfl $ by simpa only [mem_sdiff, and_imp],
by rw [←prod_sdiff h]; simp only [this, prod_const_one, one_mul]

@[to_additive]
lemma prod_filter_of_ne {p : α → Prop} [decidable_pred p] (hp : ∀ x ∈ s, f x ≠ 1 → p x) :
  (∏ x in (s.filter p), f x) = (∏ x in s, f x) :=
prod_subset (filter_subset _) $ λ x,
  by { classical, rw [not_imp_comm, mem_filter], exact λ h₁ h₂, ⟨h₁, hp _ h₁ h₂⟩ }

-- If we use `[decidable_eq β]` here, some rewrites fail because they find a wrong `decidable`
-- instance first; `{∀x, decidable (f x ≠ 1)}` doesn't work with `rw ← prod_filter_ne_one`
@[to_additive]
lemma prod_filter_ne_one [∀ x, decidable (f x ≠ 1)] :
  (∏ x in (s.filter $ λx, f x ≠ 1), f x) = (∏ x in s, f x) :=
prod_filter_of_ne $ λ _ _, id

@[to_additive]
lemma prod_filter (p : α → Prop) [decidable_pred p] (f : α → β) :
  (∏ a in s.filter p, f a) = (∏ a in s, if p a then f a else 1) :=
calc (∏ a in s.filter p, f a) = ∏ a in s.filter p, if p a then f a else 1 :
    prod_congr rfl (assume a h, by rw [if_pos (mem_filter.1 h).2])
  ... = ∏ a in s, if p a then f a else 1 :
    begin
      refine prod_subset (filter_subset s) (assume x hs h, _),
      rw [mem_filter, not_and] at h,
      exact if_neg (h hs)
    end

@[to_additive]
lemma prod_eq_single {s : finset α} {f : α → β} (a : α)
  (h₀ : ∀b∈s, b ≠ a → f b = 1) (h₁ : a ∉ s → f a = 1) : (∏ x in s, f x) = f a :=
by haveI := classical.dec_eq α;
from classical.by_cases
  (assume : a ∈ s,
    calc (∏ x in s, f x) = ∏ x in {a}, f x :
      begin
        refine (prod_subset _ _).symm,
        { intros _ H, rwa mem_singleton.1 H },
        { simpa only [mem_singleton] }
      end
      ... = f a : prod_singleton)
  (assume : a ∉ s,
    (prod_congr rfl $ λ b hb, h₀ b hb $ by rintro rfl; cc).trans $
      prod_const_one.trans (h₁ this).symm)

@[to_additive]
lemma prod_attach {f : α → β} : (∏ x in s.attach, f x) = (∏ x in s, f x) :=
by haveI := classical.dec_eq α; exact
  calc (∏ x in s.attach, f x.val) = (∏ x in (s.attach).image subtype.val, f x) :
    by rw [prod_image]; exact assume x _ y _, subtype.eq
  ... = _ : by rw [attach_image_val]

/-- A product over `s.subtype p` equals one over `s.filter p`. -/
@[simp, to_additive "A sum over `s.subtype p` equals one over `s.filter p`."]
lemma prod_subtype_eq_prod_filter (f : α → β) {p : α → Prop} [decidable_pred p] :
  ∏ x in s.subtype p, f x = ∏ x in s.filter p, f x :=
begin
  conv_lhs {
    erw ←prod_map (s.subtype p) (function.embedding.subtype _) f
  },
  exact prod_congr (subtype_map _) (λ x hx, rfl)
end

/-- If all elements of a `finset` satisfy the predicate `p`, a product
over `s.subtype p` equals that product over `s`. -/
@[to_additive "If all elements of a `finset` satisfy the predicate `p`, a sum
over `s.subtype p` equals that sum over `s`."]
lemma prod_subtype_of_mem (f : α → β) {p : α → Prop} [decidable_pred p]
    (h : ∀ x ∈ s, p x) : ∏ x in s.subtype p, f x = ∏ x in s, f x :=
by simp_rw [prod_subtype_eq_prod_filter, filter_true_of_mem h]

/-- A product of a function over a `finset` in a subtype equals a
product in the main type of a function that agrees with the first
function on that `finset`. -/
@[to_additive "A sum of a function over a `finset` in a subtype equals a
sum in the main type of a function that agrees with the first
function on that `finset`."]
lemma prod_subtype_map_embedding {p : α → Prop} {s : finset {x // p x}} {f : {x // p x} → β}
    {g : α → β} (h : ∀ x : {x // p x}, x ∈ s → g x = f x) :
  ∏ x in s.map (function.embedding.subtype _), g x = ∏ x in s, f x :=
begin
  rw finset.prod_map,
  exact finset.prod_congr rfl h
end

@[to_additive]
lemma prod_eq_one {f : α → β} {s : finset α} (h : ∀x∈s, f x = 1) : (∏ x in s, f x) = 1 :=
calc (∏ x in s, f x) = ∏ x in s, 1 : finset.prod_congr rfl h
  ... = 1 : finset.prod_const_one

@[to_additive] lemma prod_apply_dite {s : finset α} {p : α → Prop} {hp : decidable_pred p}
  (f : Π (x : α), p x → γ) (g : Π (x : α), ¬p x → γ) (h : γ → β) :
  (∏ x in s, h (if hx : p x then f x hx else g x hx)) =
  (∏ x in (s.filter p).attach, h (f x.1 (mem_filter.mp x.2).2)) *
    (∏ x in (s.filter (λ x, ¬ p x)).attach, h (g x.1 (mem_filter.mp x.2).2)) :=
by letI := classical.dec_eq α; exact
calc ∏ x in s, h (if hx : p x then f x hx else g x hx)
    = ∏ x in s.filter p ∪ s.filter (λ x, ¬ p x), h (if hx : p x then f x hx else g x hx) :
  by rw [filter_union_filter_neg_eq]
... = (∏ x in s.filter p, h (if hx : p x then f x hx else g x hx)) *
    (∏ x in s.filter (λ x, ¬ p x), h (if hx : p x then f x hx else g x hx)) :
  prod_union (by simp [disjoint_right] {contextual := tt})
... = (∏ x in (s.filter p).attach, h (if hx : p x.1 then f x.1 hx else g x.1 hx)) *
    (∏ x in (s.filter (λ x, ¬ p x)).attach, h (if hx : p x.1 then f x.1 hx else g x.1 hx)) :
  congr_arg2 _ prod_attach.symm prod_attach.symm
... = (∏ x in (s.filter p).attach, h (f x.1 (mem_filter.mp x.2).2)) *
    (∏ x in (s.filter (λ x, ¬ p x)).attach, h (g x.1 (mem_filter.mp x.2).2)) :
  congr_arg2 _
    (prod_congr rfl (λ x hx, congr_arg h (dif_pos (mem_filter.mp x.2).2)))
    (prod_congr rfl (λ x hx, congr_arg h (dif_neg (mem_filter.mp x.2).2)))

@[to_additive] lemma prod_apply_ite {s : finset α}
  {p : α → Prop} {hp : decidable_pred p} (f g : α → γ) (h : γ → β) :
  (∏ x in s, h (if p x then f x else g x)) =
  (∏ x in s.filter p, h (f x)) * (∏ x in s.filter (λ x, ¬ p x), h (g x)) :=
trans (prod_apply_dite _ _ _) (congr_arg2 _ (@prod_attach _ _ _ _ (h ∘ f)) (@prod_attach _ _ _ _ (h ∘ g)))

@[to_additive] lemma prod_dite {s : finset α} {p : α → Prop} {hp : decidable_pred p}
  (f : Π (x : α), p x → β) (g : Π (x : α), ¬p x → β) :
  (∏ x in s, if hx : p x then f x hx else g x hx) =
  (∏ x in (s.filter p).attach, f x.1 (mem_filter.mp x.2).2) *
    (∏ x in (s.filter (λ x, ¬ p x)).attach, g x.1 (mem_filter.mp x.2).2) :=
by simp [prod_apply_dite _ _ (λ x, x)]

@[to_additive] lemma prod_ite {s : finset α}
  {p : α → Prop} {hp : decidable_pred p} (f g : α → β) :
  (∏ x in s, if p x then f x else g x) =
  (∏ x in s.filter p, f x) * (∏ x in s.filter (λ x, ¬ p x), g x) :=
by simp [prod_apply_ite _ _ (λ x, x)]

@[to_additive]
lemma prod_extend_by_one [decidable_eq α] (s : finset α) (f : α → β) :
  ∏ i in s, (if i ∈ s then f i else 1) = ∏ i in s, f i :=
prod_congr rfl $ λ i hi, if_pos hi

@[simp, to_additive]
lemma prod_dite_eq [decidable_eq α] (s : finset α) (a : α) (b : Π x : α, a = x → β) :
  (∏ x in s, (if h : a = x then b x h else 1)) = ite (a ∈ s) (b a rfl) 1 :=
begin
  split_ifs with h,
  { rw [finset.prod_eq_single a, dif_pos rfl],
    { intros, rw dif_neg, cc },
    { cc } },
  { rw finset.prod_eq_one,
    intros, rw dif_neg, intro, cc }
end

@[simp, to_additive]
lemma prod_dite_eq' [decidable_eq α] (s : finset α) (a : α) (b : Π x : α, x = a → β) :
  (∏ x in s, (if h : x = a then b x h else 1)) = ite (a ∈ s) (b a rfl) 1 :=
begin
  split_ifs with h,
  { rw [finset.prod_eq_single a, dif_pos rfl],
    { intros, rw dif_neg, cc },
    { cc } },
  { rw finset.prod_eq_one,
    intros, rw dif_neg, intro, cc }
end

@[simp, to_additive] lemma prod_ite_eq [decidable_eq α] (s : finset α) (a : α) (b : α → β) :
  (∏ x in s, (ite (a = x) (b x) 1)) = ite (a ∈ s) (b a) 1 :=
prod_dite_eq s a (λ x _, b x)

/--
  When a product is taken over a conditional whose condition is an equality test on the index
  and whose alternative is 1, then the product's value is either the term at that index or `1`.

  The difference with `prod_ite_eq` is that the arguments to `eq` are swapped.
-/
@[simp, to_additive] lemma prod_ite_eq' [decidable_eq α] (s : finset α) (a : α) (b : α → β) :
  (∏ x in s, (ite (x = a) (b x) 1)) = ite (a ∈ s) (b a) 1 :=
prod_dite_eq' s a (λ x _, b x)

/--
  Reorder a product.

  The difference with `prod_bij'` is that the bijection is specified as a surjective injection,
  rather than by an inverse function.
-/
@[to_additive]
lemma prod_bij {s : finset α} {t : finset γ} {f : α → β} {g : γ → β}
  (i : Πa∈s, γ) (hi : ∀a ha, i a ha ∈ t) (h : ∀a ha, f a = g (i a ha))
  (i_inj : ∀a₁ a₂ ha₁ ha₂, i a₁ ha₁ = i a₂ ha₂ → a₁ = a₂) (i_surj : ∀b∈t, ∃a ha, b = i a ha) :
  (∏ x in s, f x) = (∏ x in t, g x) :=
congr_arg multiset.prod
  (multiset.map_eq_map_of_bij_of_nodup f g s.2 t.2 i hi h i_inj i_surj)

/--
  Reorder a product.

  The difference with `prod_bij` is that the bijection is specified with an inverse, rather than
  as a surjective injection.
-/
@[to_additive]
lemma prod_bij' {s : finset α} {t : finset γ} {f : α → β} {g : γ → β}
  (i : Πa∈s, γ) (hi : ∀a ha, i a ha ∈ t) (h : ∀a ha, f a = g (i a ha))
  (j : Πa∈t, α) (hj : ∀a ha, j a ha ∈ s) (left_inv : ∀ a ha, j (i a ha) (hi a ha) = a)
  (right_inv : ∀ a ha, i (j a ha) (hj a ha) = a) :
  (∏ x in s, f x) = (∏ x in t, g x) :=
begin
  refine prod_bij i hi h _ _,
  {intros a1 a2 h1 h2 eq, rw [←left_inv a1 h1, ←left_inv a2 h2], cc,},
  {intros b hb, use j b hb, use hj b hb, exact (right_inv b hb).symm,},
end

@[to_additive]
lemma prod_bij_ne_one {s : finset α} {t : finset γ} {f : α → β} {g : γ → β}
  (i : Πa∈s, f a ≠ 1 → γ) (hi₁ : ∀a h₁ h₂, i a h₁ h₂ ∈ t)
  (hi₂ : ∀a₁ a₂ h₁₁ h₁₂ h₂₁ h₂₂, i a₁ h₁₁ h₁₂ = i a₂ h₂₁ h₂₂ → a₁ = a₂)
  (hi₃ : ∀b∈t, g b ≠ 1 → ∃a h₁ h₂, b = i a h₁ h₂)
  (h : ∀a h₁ h₂, f a = g (i a h₁ h₂)) :
  (∏ x in s, f x) = (∏ x in t, g x) :=
by classical; exact
calc (∏ x in s, f x) = ∏ x in (s.filter $ λx, f x ≠ 1), f x : prod_filter_ne_one.symm
  ... = ∏ x in (t.filter $ λx, g x ≠ 1), g x :
    prod_bij (assume a ha, i a (mem_filter.mp ha).1 (mem_filter.mp ha).2)
      (assume a ha, (mem_filter.mp ha).elim $ λh₁ h₂, mem_filter.mpr
        ⟨hi₁ a h₁ h₂, λ hg, h₂ (hg ▸ h a h₁ h₂)⟩)
      (assume a ha, (mem_filter.mp ha).elim $ h a)
      (assume a₁ a₂ ha₁ ha₂,
        (mem_filter.mp ha₁).elim $ λha₁₁ ha₁₂, (mem_filter.mp ha₂).elim $ λha₂₁ ha₂₂, hi₂ a₁ a₂ _ _ _ _)
      (assume b hb, (mem_filter.mp hb).elim $ λh₁ h₂,
        let ⟨a, ha₁, ha₂, eq⟩ := hi₃ b h₁ h₂ in ⟨a, mem_filter.mpr ⟨ha₁, ha₂⟩, eq⟩)
  ... = (∏ x in t, g x) : prod_filter_ne_one

@[to_additive]
lemma nonempty_of_prod_ne_one (h : (∏ x in s, f x) ≠ 1) : s.nonempty :=
s.eq_empty_or_nonempty.elim (λ H, false.elim $ h $ H.symm ▸ prod_empty) id

@[to_additive]
lemma exists_ne_one_of_prod_ne_one (h : (∏ x in s, f x) ≠ 1) : ∃a∈s, f a ≠ 1 :=
begin
  classical,
  rw ← prod_filter_ne_one at h,
  rcases nonempty_of_prod_ne_one h with ⟨x, hx⟩,
  exact ⟨x, (mem_filter.1 hx).1, (mem_filter.1 hx).2⟩
end

@[to_additive]
lemma prod_subset_one_on_sdiff [decidable_eq α] (h : s₁ ⊆ s₂) (hg : ∀ x ∈ (s₂ \ s₁), g x = 1)
  (hfg : ∀ x ∈ s₁, f x = g x) : ∏ i in s₁, f i = ∏ i in s₂, g i :=
begin
  rw [← prod_sdiff h, prod_eq_one hg, one_mul],
  exact prod_congr rfl hfg
end

lemma sum_range_succ {β} [add_comm_monoid β] (f : ℕ → β) (n : ℕ) :
  (∑ x in range (n + 1), f x) = f n + (∑ x in range n, f x) :=
by rw [range_succ, sum_insert not_mem_range_self]

@[to_additive]
lemma prod_range_succ (f : ℕ → β) (n : ℕ) :
  (∏ x in range (n + 1), f x) = f n * (∏ x in range n, f x) :=
by rw [range_succ, prod_insert not_mem_range_self]

lemma prod_range_succ' (f : ℕ → β) :
  ∀ n : ℕ, (∏ k in range (n + 1), f k) = (∏ k in range n, f (k+1)) * f 0
| 0       := (prod_range_succ _ _).trans $ mul_comm _ _
| (n + 1) := by rw [prod_range_succ (λ m, f (nat.succ m)), mul_assoc, ← prod_range_succ'];
                 exact prod_range_succ _ _

@[to_additive]
lemma prod_range_zero (f : ℕ → β) :
 (∏ k in range 0, f k) = 1 :=
by rw [range_zero, prod_empty]

lemma prod_range_one (f : ℕ → β) :
  (∏ k in range 1, f k) = f 0 :=
by { rw [range_one], apply @prod_singleton ℕ β 0 f }

lemma sum_range_one {δ : Type*} [add_comm_monoid δ] (f : ℕ → δ) :
  (∑ k in range 1, f k) = f 0 :=
@prod_range_one (multiplicative δ) _ f

attribute [to_additive finset.sum_range_one] prod_range_one

open multiset
lemma prod_multiset_count [decidable_eq α] [comm_monoid α] (s : multiset α) :
  s.prod = ∏ m in s.to_finset, m ^ (s.count m) :=
begin
  apply s.induction_on, { rw [prod_zero, to_finset_zero, finset.prod_empty] },
  intros a s ih, by_cases has : a ∈ s.to_finset,
  { rw [prod_cons, to_finset_cons, finset.insert_eq_of_mem has, ih,
      ← finset.insert_erase has, finset.prod_insert (finset.not_mem_erase _ _),
      finset.prod_insert (finset.not_mem_erase _ _), ← mul_assoc, count_cons_self, pow_succ],
    congr' 1, refine finset.prod_congr rfl (λ x hx, _), rw [count_cons_of_ne (finset.ne_of_mem_erase hx)] },
  rw [prod_cons, to_finset_cons, finset.prod_insert has, count_cons_self],
  rw mem_to_finset at has, rw [count_eq_zero_of_not_mem has, pow_one], congr' 1,
  rw ih, refine finset.prod_congr rfl (λ x hx, _), rw mem_to_finset at hx, rw count_cons_of_ne,
  rintro rfl, exact has hx
end

/-- To prove a property of a product, it suffices to prove that the property is multiplicative and holds on factors.
-/
@[to_additive "To prove a property of a sum, it suffices to prove that the property is additive and holds on summands."]
lemma prod_induction {M : Type*} [comm_monoid M] (f : α → M) (p : M → Prop)
(p_mul : ∀ a b, p a → p b → p (a * b)) (p_one : p 1) (p_s : ∀ x ∈ s, p $ f x) :
p $ ∏ x in s, f x :=
begin
  classical,
  induction s using finset.induction with x hx s hs, simpa,
  rw finset.prod_insert, swap, assumption,
  apply p_mul, apply p_s, simp,
  apply hs, intros a ha, apply p_s, simp [ha],
end

/-- For any product along `{0, ..., n-1}` of a commutative-monoid-valued function, we can verify that
it's equal to a different function just by checking ratios of adjacent terms.
This is a multiplicative discrete analogue of the fundamental theorem of calculus. -/
lemma prod_range_induction {M : Type*} [comm_monoid M]
  (f s : ℕ → M) (h0 : s 0 = 1) (h : ∀ n, s (n + 1) = s n * f n) (n : ℕ) :
  ∏ k in finset.range n, f k = s n :=
begin
  induction n with k hk,
  { simp only [h0, finset.prod_range_zero] },
  { simp only [hk, finset.prod_range_succ, h, mul_comm] }
end

/-- For any sum along `{0, ..., n-1}` of a commutative-monoid-valued function, we can verify that it's equal
to a different function just by checking differences of adjacent terms. This is a discrete analogue
of the fundamental theorem of calculus. -/
lemma sum_range_induction {M : Type*} [add_comm_monoid M]
  (f s : ℕ → M) (h0 : s 0 = 0) (h : ∀ n, s (n + 1) = s n + f n) (n : ℕ) :
  ∑ k in finset.range n, f k = s n :=
@prod_range_induction (multiplicative M) _ f s h0 h n

/-- A telescoping sum along `{0, ..., n-1}` of an additive commutative group valued function
reduces to the difference of the last and first terms.-/
lemma sum_range_sub {G : Type*} [add_comm_group G] (f : ℕ → G) (n : ℕ) :
  ∑ i in range n, (f (i+1) - f i) = f n - f 0 :=
by { apply sum_range_induction; abel, simp }

lemma sum_range_sub' {G : Type*} [add_comm_group G] (f : ℕ → G) (n : ℕ) :
  ∑ i in range n, (f i - f (i+1)) = f 0 - f n :=
by { apply sum_range_induction; abel, simp }

/-- A telescoping product along `{0, ..., n-1}` of a commutative group valued function
reduces to the ratio of the last and first factors.-/
@[to_additive]
lemma prod_range_div {M : Type*} [comm_group M] (f : ℕ → M) (n : ℕ) :
  ∏ i in range n, (f (i+1) * (f i)⁻¹) = f n * (f 0)⁻¹ :=
by apply @sum_range_sub (additive M)

@[to_additive]
lemma prod_range_div' {M : Type*} [comm_group M] (f : ℕ → M) (n : ℕ) :
  ∏ i in range n, (f i * (f (i+1))⁻¹) = (f 0) * (f n)⁻¹ :=
by apply @sum_range_sub' (additive M)

/-- A telescoping sum along `{0, ..., n-1}` of an `ℕ`-valued function reduces to the difference of
the last and first terms when the function we are summing is monotone. -/
lemma sum_range_sub_of_monotone {f : ℕ → ℕ} (h : monotone f) (n : ℕ) :
  ∑ i in range n, (f (i+1) - f i) = f n - f 0 :=
begin
  refine sum_range_induction _ _ (nat.sub_self _) (λ n, _) _,
  have h₁ : f n ≤ f (n+1) := h (nat.le_succ _),
  have h₂ : f 0 ≤ f n := h (nat.zero_le _),
  rw [←nat.sub_add_comm h₂, nat.add_sub_cancel' h₁],
end

@[simp] lemma prod_const (b : β) : (∏ x in s, b) = b ^ s.card :=
by haveI := classical.dec_eq α; exact
finset.induction_on s rfl (λ a s has ih,
by rw [prod_insert has, card_insert_of_not_mem has, pow_succ, ih])

lemma pow_eq_prod_const (b : β) : ∀ n, b ^ n = ∏ k in range n, b
| 0 := rfl
| (n+1) := by simp

lemma prod_pow (s : finset α) (n : ℕ) (f : α → β) :
  (∏ x in s, f x ^ n) = (∏ x in s, f x) ^ n :=
by haveI := classical.dec_eq α; exact
finset.induction_on s (by simp) (by simp [mul_pow] {contextual := tt})

-- `to_additive` fails on this lemma, so we prove it manually below
lemma prod_flip {n : ℕ} (f : ℕ → β) :
  (∏ r in range (n + 1), f (n - r)) = (∏ k in range (n + 1), f k) :=
begin
  induction n with n ih,
  { rw [prod_range_one, prod_range_one] },
  { rw [prod_range_succ', prod_range_succ _ (nat.succ n), mul_comm],
    simp [← ih] }
end

@[to_additive]
lemma prod_involution {s : finset α} {f : α → β} :
  ∀ (g : Π a ∈ s, α)
  (h₁ : ∀ a ha, f a * f (g a ha) = 1)
  (h₂ : ∀ a ha, f a ≠ 1 → g a ha ≠ a)
  (h₃ : ∀ a ha, g a ha ∈ s)
  (h₄ : ∀ a ha, g (g a ha) (h₃ a ha) = a),
  (∏ x in s, f x) = 1 :=
by haveI := classical.dec_eq α;
haveI := classical.dec_eq β; exact
finset.strong_induction_on s
  (λ s ih g h₁ h₂ h₃ h₄,
    s.eq_empty_or_nonempty.elim (λ hs, hs.symm ▸ rfl)
      (λ ⟨x, hx⟩,
      have hmem : ∀ y ∈ (s.erase x).erase (g x hx), y ∈ s,
        from λ y hy, (mem_of_mem_erase (mem_of_mem_erase hy)),
      have g_inj : ∀ {x hx y hy}, g x hx = g y hy → x = y,
        from λ x hx y hy h, by rw [← h₄ x hx, ← h₄ y hy]; simp [h],
      have ih': ∏ y in erase (erase s x) (g x hx), f y = (1 : β) :=
        ih ((s.erase x).erase (g x hx))
          ⟨subset.trans (erase_subset _ _) (erase_subset _ _),
            λ h, not_mem_erase (g x hx) (s.erase x) (h (h₃ x hx))⟩
          (λ y hy, g y (hmem y hy))
          (λ y hy, h₁ y (hmem y hy))
          (λ y hy, h₂ y (hmem y hy))
          (λ y hy, mem_erase.2 ⟨λ (h : g y _ = g x hx), by simpa [g_inj h] using hy,
            mem_erase.2 ⟨λ (h : g y _ = x),
              have y = g x hx, from h₄ y (hmem y hy) ▸ by simp [h],
              by simpa [this] using hy, h₃ y (hmem y hy)⟩⟩)
          (λ y hy, h₄ y (hmem y hy)),
      if hx1 : f x = 1
      then ih' ▸ eq.symm (prod_subset hmem
        (λ y hy hy₁,
          have y = x ∨ y = g x hx, by simp [hy] at hy₁; tauto,
          this.elim (λ h, h.symm ▸ hx1)
            (λ h, h₁ x hx ▸ h ▸ hx1.symm ▸ (one_mul _).symm)))
      else by rw [← insert_erase hx, prod_insert (not_mem_erase _ _),
        ← insert_erase (mem_erase.2 ⟨h₂ x hx hx1, h₃ x hx⟩),
        prod_insert (not_mem_erase _ _), ih', mul_one, h₁ x hx]))


/-- The product of the composition of functions `f` and `g`, is the product
over `b ∈ s.image g` of `f b` to the power of the cardinality of the fibre of `b` -/
lemma prod_comp [decidable_eq γ] {s : finset α} (f : γ → β) (g : α → γ) :
  ∏ a in s, f (g a) = ∏ b in s.image g, f b ^ (s.filter (λ a, g a = b)).card  :=
calc ∏ a in s, f (g a)
    = ∏ x in (s.image g).sigma (λ b : γ, s.filter (λ a, g a = b)), f (g x.2) :
  prod_bij (λ a ha, ⟨g a, a⟩) (by simp; tauto) (λ _ _, rfl) (by simp) (by finish)
... = ∏ b in s.image g, ∏ a in s.filter (λ a, g a = b), f (g a) : prod_sigma
... = ∏ b in s.image g, ∏ a in s.filter (λ a, g a = b), f b :
  prod_congr rfl (λ b hb, prod_congr rfl (by simp {contextual := tt}))
... = ∏ b in s.image g, f b ^ (s.filter (λ a, g a = b)).card :
  prod_congr rfl (λ _ _, prod_const _)

@[to_additive]
lemma prod_piecewise [decidable_eq α] (s t : finset α) (f g : α → β) :
  (∏ x in s, (t.piecewise f g) x) = (∏ x in s ∩ t, f x) * (∏ x in s \ t, g x) :=
by { rw [piecewise, prod_ite, filter_mem_eq_inter, ← sdiff_eq_filter], }

@[to_additive]
lemma prod_inter_mul_prod_diff [decidable_eq α] (s t : finset α) (f : α → β) :
  (∏ x in s ∩ t, f x) * (∏ x in s \ t, f x) = (∏ x in s, f x) :=
by { convert (s.prod_piecewise t f f).symm, simp [finset.piecewise] }

@[to_additive]
lemma mul_prod_diff_singleton [decidable_eq α] {s : finset α} {i : α} (h : i ∈ s)
  (f : α → β) : f i * (∏ x in s \ {i}, f x) = ∏ x in s, f x :=
by { convert s.prod_inter_mul_prod_diff {i} f, simp [h] }

/-- If we can partition a product into subsets that cancel out, then the whole product cancels. -/
@[to_additive]
lemma prod_cancels_of_partition_cancels (R : setoid α) [decidable_rel R.r]
  (h : ∀ x ∈ s, (∏ a in s.filter (λy, y ≈ x), f a) = 1) : (∏ x in s, f x) = 1 :=
begin
  suffices : ∏ xbar in s.image quotient.mk, ∏ y in s.filter (λ y, ⟦y⟧ = xbar), f y = (∏ x in s, f x),
  { rw [←this, ←finset.prod_eq_one],
    intros xbar xbar_in_s,
    rcases (mem_image).mp xbar_in_s with ⟨x, x_in_s, xbar_eq_x⟩,
    rw [←xbar_eq_x, filter_congr (λ y _, @quotient.eq _ R y x)],
    apply h x x_in_s },
  apply finset.prod_image' f,
  intros,
  refl
end

@[to_additive]
lemma prod_update_of_not_mem [decidable_eq α] {s : finset α} {i : α}
  (h : i ∉ s) (f : α → β) (b : β) : (∏ x in s, function.update f i b x) = (∏ x in s, f x) :=
begin
  apply prod_congr rfl (λj hj, _),
  have : j ≠ i, by { assume eq, rw eq at hj, exact h hj },
  simp [this]
end

lemma prod_update_of_mem [decidable_eq α] {s : finset α} {i : α} (h : i ∈ s) (f : α → β) (b : β) :
  (∏ x in s, function.update f i b x) = b * (∏ x in s \ (singleton i), f x) :=
by { rw [update_eq_piecewise, prod_piecewise], simp [h] }

/-- If a product of a `finset` of size at most 1 has a given value, so
do the terms in that product. -/
lemma eq_of_card_le_one_of_prod_eq {s : finset α} (hc : s.card ≤ 1) {f : α → β} {b : β}
    (h : ∏ x in s, f x = b) : ∀ x ∈ s, f x = b :=
begin
  intros x hx,
  by_cases hc0 : s.card = 0,
  { exact false.elim (card_ne_zero_of_mem hx hc0) },
  { have h1 : s.card = 1 := le_antisymm hc (nat.one_le_of_lt (nat.pos_of_ne_zero hc0)),
    rw card_eq_one at h1,
    cases h1 with x2 hx2,
    rw [hx2, mem_singleton] at hx,
    simp_rw hx2 at h,
    rw hx,
    rw prod_singleton at h,
    exact h }
end

/-- If a sum of a `finset` of size at most 1 has a given value, so do
the terms in that sum. -/
lemma eq_of_card_le_one_of_sum_eq [add_comm_monoid γ] {s : finset α} (hc : s.card ≤ 1)
    {f : α → γ} {b : γ} (h : ∑ x in s, f x = b) : ∀ x ∈ s, f x = b :=
begin
  intros x hx,
  by_cases hc0 : s.card = 0,
  { exact false.elim (card_ne_zero_of_mem hx hc0) },
  { have h1 : s.card = 1 := le_antisymm hc (nat.one_le_of_lt (nat.pos_of_ne_zero hc0)),
    rw card_eq_one at h1,
    cases h1 with x2 hx2,
    rw [hx2, mem_singleton] at hx,
    simp_rw hx2 at h,
    rw hx,
    rw sum_singleton at h,
    exact h }
end

attribute [to_additive eq_of_card_le_one_of_sum_eq] eq_of_card_le_one_of_prod_eq

/-- If a function applied at a point is 1, a product is unchanged by
removing that point, if present, from a `finset`. -/
@[to_additive "If a function applied at a point is 0, a sum is unchanged by
removing that point, if present, from a `finset`."]
lemma prod_erase [decidable_eq α] (s : finset α) {f : α → β} {a : α} (h : f a = 1) :
  ∏ x in s.erase a, f x = ∏ x in s, f x :=
begin
  rw ←sdiff_singleton_eq_erase,
  apply prod_subset sdiff_subset_self,
  intros x hx hnx,
  rw sdiff_singleton_eq_erase at hnx,
  rwa eq_of_mem_of_not_mem_erase hx hnx
end

/-- If a product is 1 and the function is 1 except possibly at one
point, it is 1 everywhere on the `finset`. -/
@[to_additive "If a sum is 0 and the function is 0 except possibly at one
point, it is 0 everywhere on the `finset`."]
lemma eq_one_of_prod_eq_one {s : finset α} {f : α → β} {a : α} (hp : ∏ x in s, f x = 1)
    (h1 : ∀ x ∈ s, x ≠ a → f x = 1) : ∀ x ∈ s, f x = 1 :=
begin
  intros x hx,
  classical,
  by_cases h : x = a,
  { rw h,
    rw h at hx,
    rw [←prod_subset (singleton_subset_iff.2 hx)
                      (λ t ht ha, h1 t ht (not_mem_singleton.1 ha)),
        prod_singleton] at hp,
    exact hp },
  { exact h1 x hx h }
end

lemma prod_pow_boole [decidable_eq α] (s : finset α) (f : α → β) (a : α) :
  (∏ x in s, (f x)^(ite (a = x) 1 0)) = ite (a ∈ s) (f a) 1 :=
by simp

end comm_monoid

/-- If `f = g = h` everywhere but at `i`, where `f i = g i + h i`, then the product of `f` over `s`
  is the sum of the products of `g` and `h`. -/
lemma prod_add_prod_eq [comm_semiring β] {s : finset α} {i : α} {f g h : α → β}
  (hi : i ∈ s) (h1 : g i + h i = f i) (h2 : ∀ j ∈ s, j ≠ i → g j = f j)
  (h3 : ∀ j ∈ s, j ≠ i → h j = f j) : ∏ i in s, g i + ∏ i in s, h i = ∏ i in s, f i :=
by { classical, simp_rw [← mul_prod_diff_singleton hi, ← h1, right_distrib],
     congr' 2; apply prod_congr rfl; simpa }

lemma sum_update_of_mem [add_comm_monoid β] [decidable_eq α] {s : finset α} {i : α}
  (h : i ∈ s) (f : α → β) (b : β) :
  (∑ x in s, function.update f i b x) = b + (∑ x in s \ (singleton i), f x) :=
by { rw [update_eq_piecewise, sum_piecewise], simp [h] }
attribute [to_additive] prod_update_of_mem

lemma sum_nsmul [add_comm_monoid β] (s : finset α) (n : ℕ) (f : α → β) :
  (∑ x in s, n •ℕ (f x)) = n •ℕ ((∑ x in s, f x)) :=
@prod_pow _ (multiplicative β) _ _ _ _
attribute [to_additive sum_nsmul] prod_pow

@[simp] lemma sum_const [add_comm_monoid β] (b : β) :
  (∑ x in s, b) = s.card •ℕ b :=
@prod_const _ (multiplicative β) _ _ _
attribute [to_additive] prod_const

lemma card_eq_sum_ones (s : finset α) : s.card = ∑ _ in s, 1 :=
by simp

lemma sum_const_nat {m : ℕ} {f : α → ℕ} (h₁ : ∀x ∈ s, f x = m) :
  (∑ x in s, f x) = card s * m :=
begin
  rw [← nat.nsmul_eq_mul, ← sum_const],
  apply sum_congr rfl h₁
end

@[simp]
lemma sum_boole {s : finset α} {p : α → Prop} [semiring β] {hp : decidable_pred p} :
  (∑ x in s, if p x then (1 : β) else (0 : β)) = (s.filter p).card :=
by simp [sum_ite]

@[norm_cast]
lemma sum_nat_cast [add_comm_monoid β] [has_one β] (s : finset α) (f : α → ℕ) :
  ↑(∑ x in s, f x : ℕ) = (∑ x in s, (f x : β)) :=
(nat.cast_add_monoid_hom β).map_sum f s

lemma sum_comp [add_comm_monoid β] [decidable_eq γ] {s : finset α} (f : γ → β) (g : α → γ) :
  ∑ a in s, f (g a) = ∑ b in s.image g, (s.filter (λ a, g a = b)).card •ℕ (f b) :=
@prod_comp _ (multiplicative β) _ _ _ _ _ _
attribute [to_additive "The sum of the composition of functions `f` and `g`, is the sum
over `b ∈ s.image g` of `f b` times of the cardinality of the fibre of `b`"] prod_comp

lemma sum_range_succ' [add_comm_monoid β] (f : ℕ → β) :
  ∀ n : ℕ, (∑ i in range (n + 1), f i) = (∑ i in range n, f (i + 1)) + f 0 :=
@prod_range_succ' (multiplicative β) _ _
attribute [to_additive] prod_range_succ'

lemma sum_flip [add_comm_monoid β] {n : ℕ} (f : ℕ → β) :
  (∑ i in range (n + 1), f (n - i)) = (∑ i in range (n + 1), f i) :=
@prod_flip (multiplicative β) _ _ _
attribute [to_additive] prod_flip

section comm_group
variables [comm_group β]

@[simp, to_additive]
lemma prod_inv_distrib : (∏ x in s, (f x)⁻¹) = (∏ x in s, f x)⁻¹ :=
s.prod_hom has_inv.inv

end comm_group

@[simp] theorem card_sigma {σ : α → Type*} (s : finset α) (t : Π a, finset (σ a)) :
  card (s.sigma t) = ∑ a in s, card (t a) :=
multiset.card_sigma _ _

lemma card_bind [decidable_eq β] {s : finset α} {t : α → finset β}
  (h : ∀ x ∈ s, ∀ y ∈ s, x ≠ y → disjoint (t x) (t y)) :
  (s.bind t).card = ∑ u in s, card (t u) :=
calc (s.bind t).card = ∑ i in s.bind t, 1 : by simp
... = ∑ a in s, ∑ i in t a, 1 : finset.sum_bind h
... = ∑ u in s, card (t u) : by simp

lemma card_bind_le [decidable_eq β] {s : finset α} {t : α → finset β} :
  (s.bind t).card ≤ ∑ a in s, (t a).card :=
by haveI := classical.dec_eq α; exact
finset.induction_on s (by simp)
  (λ a s has ih,
    calc ((insert a s).bind t).card ≤ (t a).card + (s.bind t).card :
    by rw bind_insert; exact finset.card_union_le _ _
    ... ≤ ∑ a in insert a s, card (t a) :
    by rw sum_insert has; exact add_le_add_left ih _)

theorem card_eq_sum_card_fiberwise [decidable_eq β] {f : α → β} {s : finset α} {t : finset β}
  (H : ∀ x ∈ s, f x ∈ t) :
  s.card = ∑ a in t, (s.filter (λ x, f x = a)).card :=
by simp only [card_eq_sum_ones, sum_fiberwise_of_maps_to H]

theorem card_eq_sum_card_image [decidable_eq β] (f : α → β) (s : finset α) :
  s.card = ∑ a in s.image f, (s.filter (λ x, f x = a)).card :=
card_eq_sum_card_fiberwise (λ _, mem_image_of_mem _)

lemma gsmul_sum [add_comm_group β] {f : α → β} {s : finset α} (z : ℤ) :
  gsmul z (∑ a in s, f a) = ∑ a in s, gsmul z (f a) :=
(s.sum_hom (gsmul z)).symm

@[simp] lemma sum_sub_distrib [add_comm_group β] :
  ∑ x in s, (f x - g x) = (∑ x in s, f x) - (∑ x in s, g x) :=
sum_add_distrib.trans $ congr_arg _ sum_neg_distrib

section prod_eq_zero
variables [comm_monoid_with_zero β]

lemma prod_eq_zero (ha : a ∈ s) (h : f a = 0) : (∏ x in s, f x) = 0 :=
by haveI := classical.dec_eq α;
calc (∏ x in s, f x) = ∏ x in insert a (erase s a), f x : by rw insert_erase ha
                 ... = 0 : by rw [prod_insert (not_mem_erase _ _), h, zero_mul]

lemma prod_boole {s : finset α} {p : α → Prop} [decidable_pred p] :
  ∏ i in s, ite (p i) (1 : β) (0 : β) = ite (∀ i ∈ s, p i) 1 0 :=
begin
  split_ifs,
  { apply prod_eq_one,
    intros i hi,
    rw if_pos (h i hi) },
  { push_neg at h,
    rcases h with ⟨i, hi, hq⟩,
    apply prod_eq_zero hi,
    rw [if_neg hq] },
end

variables [nontrivial β] [no_zero_divisors β]

lemma prod_eq_zero_iff : (∏ x in s, f x) = 0 ↔ (∃a∈s, f a = 0) :=
begin
  classical,
  apply finset.induction_on s,
  exact ⟨not.elim one_ne_zero, λ ⟨_, H, _⟩, H.elim⟩,
  assume a s ha ih,
  rw [prod_insert ha, mul_eq_zero, bex_def, exists_mem_insert, ih, ← bex_def]
end

theorem prod_ne_zero_iff : (∏ x in s, f x) ≠ 0 ↔ (∀ a ∈ s, f a ≠ 0) :=
by { rw [ne, prod_eq_zero_iff], push_neg }

end prod_eq_zero

section comm_group_with_zero
variables [comm_group_with_zero β]

@[simp]
lemma prod_inv_distrib' : (∏ x in s, (f x)⁻¹) = (∏ x in s, f x)⁻¹ :=
begin
  classical,
  by_cases h : ∃ x ∈ s, f x = 0,
  { simpa [prod_eq_zero_iff.mpr h, prod_eq_zero_iff] using h },
  { push_neg at h,
    have h' := prod_ne_zero_iff.mpr h,
    have hf : ∀ x ∈ s, (f x)⁻¹ * f x = 1 := λ x hx, inv_mul_cancel (h x hx),
    apply mul_right_cancel' h',
    simp [h, h', ← finset.prod_mul_distrib, prod_congr rfl hf] }
end

end comm_group_with_zero

end finset

namespace list

@[to_additive] lemma prod_to_finset {M : Type*} [decidable_eq α] [comm_monoid M]
  (f : α → M) : ∀ {l : list α} (hl : l.nodup), l.to_finset.prod f = (l.map f).prod
| [] _ := by simp
| (a :: l) hl := let ⟨not_mem, hl⟩ := list.nodup_cons.mp hl in
  by simp [finset.prod_insert (mt list.mem_to_finset.mp not_mem), prod_to_finset hl]

end list

namespace multiset
variables [decidable_eq α]

@[simp] lemma to_finset_sum_count_eq (s : multiset α) :
  (∑ a in s.to_finset, s.count a) = s.card :=
multiset.induction_on s rfl
  (assume a s ih,
    calc (∑ x in to_finset (a :: s), count x (a :: s)) =
      ∑ x in to_finset (a :: s), ((if x = a then 1 else 0) + count x s) :
        finset.sum_congr rfl $ λ _ _, by split_ifs;
        [simp only [h, count_cons_self, nat.one_add], simp only [count_cons_of_ne h, zero_add]]
      ... = card (a :: s) :
      begin
        by_cases a ∈ s.to_finset,
        { have : ∑ x in s.to_finset, ite (x = a) 1 0 = ∑ x in {a}, ite (x = a) 1 0,
          { rw [finset.sum_ite_eq', if_pos h, finset.sum_singleton, if_pos rfl], },
          rw [to_finset_cons, finset.insert_eq_of_mem h, finset.sum_add_distrib, ih, this,
            finset.sum_singleton, if_pos rfl, add_comm, card_cons] },
        { have ha : a ∉ s, by rwa mem_to_finset at h,
          have : ∑ x in to_finset s, ite (x = a) 1 0 = ∑ x in to_finset s, 0, from
            finset.sum_congr rfl (λ x hx, if_neg $ by rintro rfl; cc),
          rw [to_finset_cons, finset.sum_insert h, if_pos rfl, finset.sum_add_distrib, this,
            finset.sum_const_zero, ih, count_eq_zero_of_not_mem ha, zero_add, add_comm, card_cons] }
      end)

lemma count_sum' {s : finset β} {a : α} {f : β → multiset α} :
  count a (∑ x in s, f x) = ∑ x in s, count a (f x) :=
by { dunfold finset.sum, rw count_sum }

lemma to_finset_sum_count_smul_eq (s : multiset α) :
  (∑ a in s.to_finset, s.count a •ℕ (a :: 0)) = s :=
begin
  apply ext', intro b,
  rw count_sum',
  have h : count b s = count b (count b s •ℕ (b :: 0)),
  { rw [singleton_coe, count_smul, ← singleton_coe, count_singleton, mul_one] },
  rw h, clear h,
  apply finset.sum_eq_single b,
  { intros c h hcb, rw count_smul, convert mul_zero (count c s),
    apply count_eq_zero.mpr, exact finset.not_mem_singleton.mpr (ne.symm hcb) },
  { intro hb, rw [count_eq_zero_of_not_mem (mt mem_to_finset.2 hb), count_smul, zero_mul]}
end

theorem exists_smul_of_dvd_count (s : multiset α) {k : ℕ} (h : ∀ (a : α), k ∣ multiset.count a s) :
  ∃ (u : multiset α), s = k •ℕ u :=
begin
  use ∑ a in s.to_finset, (s.count a / k) •ℕ (a :: 0),
  have h₂ : ∑ (x : α) in s.to_finset, k •ℕ (count x s / k •ℕ (x :: 0)) =
    ∑ (x : α) in s.to_finset, count x s •ℕ (x :: 0),
  { refine congr_arg s.to_finset.sum _,
    apply funext, intro x,
    rw [← mul_nsmul, nat.mul_div_cancel' (h x)] },
  rw [← finset.sum_nsmul, h₂, to_finset_sum_count_smul_eq]
end

end multiset

@[simp, norm_cast] lemma nat.coe_prod {R : Type*} [comm_semiring R]
  (f : α → ℕ) (s : finset α) : (↑∏ i in s, f i : R) = ∏ i in s, f i :=
(nat.cast_ring_hom R).map_prod _ _

@[simp, norm_cast] lemma int.coe_prod {R : Type*} [comm_ring R]
  (f : α → ℤ) (s : finset α) : (↑∏ i in s, f i : R) = ∏ i in s, f i :=
(int.cast_ring_hom R).map_prod _ _

@[simp, norm_cast] lemma units.coe_prod {M : Type*} [comm_monoid M]
  (f : α → units M) (s : finset α) : (↑∏ i in s, f i : M) = ∏ i in s, f i :=
(units.coe_hom M).map_prod _ _<|MERGE_RESOLUTION|>--- conflicted
+++ resolved
@@ -39,11 +39,7 @@
 of the finite set `s`."]
 protected def prod [comm_monoid β] (s : finset α) (f : α → β) : β := (s.1.map f).prod
 
-<<<<<<< HEAD
 @[simp, to_additive] lemma prod_mk [comm_monoid β] (s : multiset α) (hs) (f : α → β) :
-=======
-@[simp] lemma prod_mk [comm_monoid β] (s : multiset α) (hs) (f : α → β) :
->>>>>>> 4ef680b1
   (⟨s, hs⟩ : finset α).prod f = (s.map f).prod :=
 rfl
 
