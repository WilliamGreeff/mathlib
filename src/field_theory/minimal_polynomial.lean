--- conflicted
+++ resolved
@@ -125,21 +125,10 @@
     simpa using hp }
 end
 
-<<<<<<< HEAD
-/-- If we have a tower `R / K / F`, the minimal polynomial for `x : R` over `K`
-divides the minimal polynomial for `x` over `F`. -/
-lemma dvd_minimal_polynomial_map {K : Type*} [field K] [algebra α K] [algebra K β]
-  [is_scalar_tower α K β] (hxS : is_integral K x) :
-  minimal_polynomial hxS ∣ (minimal_polynomial hx).map (algebra_map α K) :=
-minimal_polynomial.dvd hxS
-  (by simpa [polynomial.aeval_def, eval₂_map, ← is_scalar_tower.algebra_map_eq]
-      using minimal_polynomial.aeval hx)
-=======
 lemma dvd_map_of_is_scalar_tower {α γ : Type*} (β : Type*) [comm_ring α] [field β] [comm_ring γ]
   [algebra α β] [algebra α γ] [algebra β γ] [is_scalar_tower α β γ] {x : γ} (hx : is_integral α x) :
   minimal_polynomial (is_integral_of_is_scalar_tower x hx) ∣ (minimal_polynomial hx).map (algebra_map α β) :=
 by { apply minimal_polynomial.dvd, rw [← is_scalar_tower.aeval_apply, minimal_polynomial.aeval] }
->>>>>>> d631126a
 
 variables [nontrivial β]
 
