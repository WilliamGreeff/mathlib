/-
Copyright (c) 2018 Sébastien Gouëzel. All rights reserved.
Released under Apache 2.0 license as described in the file LICENSE.
Authors: Sébastien Gouëzel
-/
import data.nat.enat
import data.set.intervals.ord_connected

/-!
# Theory of conditionally complete lattices.

A conditionally complete lattice is a lattice in which every non-empty bounded subset s
has a least upper bound and a greatest lower bound, denoted below by Sup s and Inf s.
Typical examples are real, nat, int with their usual orders.

The theory is very comparable to the theory of complete lattices, except that suitable
boundedness and nonemptiness assumptions have to be added to most statements.
We introduce two predicates bdd_above and bdd_below to express this boundedness, prove
their basic properties, and then go on to prove most useful properties of Sup and Inf
in conditionally complete lattices.

To differentiate the statements between complete lattices and conditionally complete
lattices, we prefix Inf and Sup in the statements by c, giving cInf and cSup. For instance,
Inf_le is a statement in complete lattices ensuring Inf s ≤ x, while cInf_le is the same
statement in conditionally complete lattices with an additional assumption that s is
bounded below.
-/

set_option old_structure_cmd true

open set

variables {α β : Type*} {ι : Sort*}

section

/-!
Extension of Sup and Inf from a preorder `α` to `with_top α` and `with_bot α`
-/

open_locale classical

noncomputable instance {α : Type*} [preorder α] [has_Sup α] : has_Sup (with_top α) :=
⟨λ S, if ⊤ ∈ S then ⊤ else
  if bdd_above (coe ⁻¹' S : set α) then ↑(Sup (coe ⁻¹' S : set α)) else ⊤⟩

noncomputable instance {α : Type*} [has_Inf α] : has_Inf (with_top α) :=
⟨λ S, if S ⊆ {⊤} then ⊤ else ↑(Inf (coe ⁻¹' S : set α))⟩

noncomputable instance {α : Type*} [has_Sup α] : has_Sup (with_bot α) :=
⟨(@with_top.has_Inf (order_dual α) _).Inf⟩

noncomputable instance {α : Type*} [preorder α] [has_Inf α] : has_Inf (with_bot α) :=
⟨(@with_top.has_Sup (order_dual α) _ _).Sup⟩

end -- section

section prio
set_option default_priority 100 -- see Note [default priority]
/-- A conditionally complete lattice is a lattice in which
every nonempty subset which is bounded above has a supremum, and
every nonempty subset which is bounded below has an infimum.
Typical examples are real numbers or natural numbers.

To differentiate the statements from the corresponding statements in (unconditional)
complete lattices, we prefix Inf and Sup by a c everywhere. The same statements should
hold in both worlds, sometimes with additional assumptions of nonemptiness or
boundedness.-/
class conditionally_complete_lattice (α : Type*) extends lattice α, has_Sup α, has_Inf α :=
(le_cSup : ∀s a, bdd_above s → a ∈ s → a ≤ Sup s)
(cSup_le : ∀ s a, set.nonempty s → a ∈ upper_bounds s → Sup s ≤ a)
(cInf_le : ∀s a, bdd_below s → a ∈ s → Inf s ≤ a)
(le_cInf : ∀s a, set.nonempty s → a ∈ lower_bounds s → a ≤ Inf s)

class conditionally_complete_linear_order (α : Type*)
  extends conditionally_complete_lattice α, decidable_linear_order α

class conditionally_complete_linear_order_bot (α : Type*)
  extends conditionally_complete_lattice α, decidable_linear_order α, order_bot α :=
(cSup_empty : Sup ∅ = ⊥)
end prio

/- A complete lattice is a conditionally complete lattice, as there are no restrictions
on the properties of Inf and Sup in a complete lattice.-/

@[priority 100] -- see Note [lower instance priority]
instance conditionally_complete_lattice_of_complete_lattice [complete_lattice α]:
  conditionally_complete_lattice α :=
{ le_cSup := by intros; apply le_Sup; assumption,
  cSup_le := by intros; apply Sup_le; assumption,
  cInf_le := by intros; apply Inf_le; assumption,
  le_cInf := by intros; apply le_Inf; assumption,
  ..‹complete_lattice α› }

@[priority 100] -- see Note [lower instance priority]
instance conditionally_complete_linear_order_of_complete_linear_order [complete_linear_order α]:
  conditionally_complete_linear_order α :=
{ ..conditionally_complete_lattice_of_complete_lattice, .. ‹complete_linear_order α› }

section conditionally_complete_lattice
variables [conditionally_complete_lattice α] {s t : set α} {a b : α}

theorem le_cSup (h₁ : bdd_above s) (h₂ : a ∈ s) : a ≤ Sup s :=
conditionally_complete_lattice.le_cSup s a h₁ h₂

theorem cSup_le (h₁ : s.nonempty) (h₂ : ∀b∈s, b ≤ a) : Sup s ≤ a :=
conditionally_complete_lattice.cSup_le s a h₁ h₂

theorem cInf_le (h₁ : bdd_below s) (h₂ : a ∈ s) : Inf s ≤ a :=
conditionally_complete_lattice.cInf_le s a h₁ h₂

theorem le_cInf (h₁ : s.nonempty) (h₂ : ∀b∈s, a ≤ b) : a ≤ Inf s :=
conditionally_complete_lattice.le_cInf s a h₁ h₂

theorem le_cSup_of_le (_ : bdd_above s) (hb : b ∈ s) (h : a ≤ b) : a ≤ Sup s :=
le_trans h (le_cSup ‹bdd_above s› hb)

theorem cInf_le_of_le (_ : bdd_below s) (hb : b ∈ s) (h : b ≤ a) : Inf s ≤ a :=
le_trans (cInf_le ‹bdd_below s› hb) h

theorem cSup_le_cSup (_ : bdd_above t) (_ : s.nonempty) (h : s ⊆ t) : Sup s ≤ Sup t :=
cSup_le ‹_› (assume (a) (ha : a ∈ s), le_cSup ‹bdd_above t› (h ha))

theorem cInf_le_cInf (_ : bdd_below t) (_ : s.nonempty) (h : s ⊆ t) : Inf t ≤ Inf s :=
le_cInf ‹_› (assume (a) (ha : a ∈ s), cInf_le ‹bdd_below t› (h ha))

lemma is_lub_cSup (ne : s.nonempty) (H : bdd_above s) : is_lub s (Sup s) :=
⟨assume x, le_cSup H, assume x, cSup_le ne⟩

lemma is_glb_cInf (ne : s.nonempty) (H : bdd_below s) : is_glb s (Inf s) :=
⟨assume x, cInf_le H, assume x, le_cInf ne⟩

lemma is_lub.cSup_eq (H : is_lub s a) (ne : s.nonempty) : Sup s = a :=
(is_lub_cSup ne ⟨a, H.1⟩).unique H

/-- A greatest element of a set is the supremum of this set. -/
lemma is_greatest.cSup_eq (H : is_greatest s a) : Sup s = a :=
H.is_lub.cSup_eq H.nonempty

lemma is_glb.cInf_eq (H : is_glb s a) (ne : s.nonempty) : Inf s = a :=
(is_glb_cInf ne ⟨a, H.1⟩).unique H

/-- A least element of a set is the infimum of this set. -/
lemma is_least.cInf_eq (H : is_least s a) : Inf s = a :=
H.is_glb.cInf_eq H.nonempty

lemma subset_Icc_cInf_cSup (hb : bdd_below s) (ha : bdd_above s) :
  s ⊆ Icc (Inf s) (Sup s) :=
λ x hx, ⟨cInf_le hb hx, le_cSup ha hx⟩

theorem cSup_le_iff (hb : bdd_above s) (ne : s.nonempty) : Sup s ≤ a ↔ (∀b ∈ s, b ≤ a) :=
is_lub_le_iff (is_lub_cSup ne hb)

theorem le_cInf_iff (hb : bdd_below s) (ne : s.nonempty) : a ≤ Inf s ↔ (∀b ∈ s, a ≤ b) :=
le_is_glb_iff (is_glb_cInf ne hb)

lemma cSup_lower_bounds_eq_cInf {s : set α} (h : bdd_below s) (hs : s.nonempty) :
  Sup (lower_bounds s) = Inf s :=
(is_lub_cSup h $ hs.mono $ λ x hx y hy, hy hx).unique (is_glb_cInf hs h).is_lub

lemma cInf_upper_bounds_eq_cSup {s : set α} (h : bdd_above s) (hs : s.nonempty) :
  Inf (upper_bounds s) = Sup s :=
(is_glb_cInf h $ hs.mono $ λ x hx y hy, hy hx).unique (is_lub_cSup hs h).is_glb

/--Introduction rule to prove that b is the supremum of s: it suffices to check that b
is larger than all elements of s, and that this is not the case of any `w<b`.-/
theorem cSup_intro (_ : s.nonempty) (_ : ∀a∈s, a ≤ b) (H : ∀w, w < b → (∃a∈s, w < a)) : Sup s = b :=
have bdd_above s := ⟨b, by assumption⟩,
have (Sup s < b) ∨ (Sup s = b) := lt_or_eq_of_le (cSup_le ‹_› ‹∀a∈s, a ≤ b›),
have ¬(Sup s < b) :=
  assume: Sup s < b,
  let ⟨a, _, _⟩ := (H (Sup s) ‹Sup s < b›) in  /- a ∈ s, Sup s < a-/
  have Sup s < Sup s := lt_of_lt_of_le ‹Sup s < a› (le_cSup ‹bdd_above s› ‹a ∈ s›),
  show false, by finish [lt_irrefl (Sup s)],
show Sup s = b, by finish

/--Introduction rule to prove that b is the infimum of s: it suffices to check that b
is smaller than all elements of s, and that this is not the case of any `w>b`.-/
theorem cInf_intro (_ : s.nonempty) (_ : ∀a∈s, b ≤ a) (H : ∀w, b < w → (∃a∈s, a < w)) : Inf s = b :=
have bdd_below s := ⟨b, by assumption⟩,
have (b < Inf s) ∨ (b = Inf s) := lt_or_eq_of_le (le_cInf ‹_› ‹∀a∈s, b ≤ a›),
have ¬(b < Inf s) :=
  assume: b < Inf s,
  let ⟨a, _, _⟩ := (H (Inf s) ‹b < Inf s›) in  /- a ∈ s, a < Inf s-/
  have Inf s < Inf s := lt_of_le_of_lt (cInf_le ‹bdd_below s› ‹a ∈ s›) ‹a < Inf s› ,
  show false, by finish [lt_irrefl (Inf s)],
show Inf s = b, by finish

/--b < Sup s when there is an element a in s with b < a, when s is bounded above.
This is essentially an iff, except that the assumptions for the two implications are
slightly different (one needs boundedness above for one direction, nonemptiness and linear
order for the other one), so we formulate separately the two implications, contrary to
the complete_lattice case.-/
lemma lt_cSup_of_lt (_ : bdd_above s) (_ : a ∈ s) (_ : b < a) : b < Sup s :=
lt_of_lt_of_le ‹b < a› (le_cSup ‹bdd_above s› ‹a ∈ s›)

/--Inf s < b when there is an element a in s with a < b, when s is bounded below.
This is essentially an iff, except that the assumptions for the two implications are
slightly different (one needs boundedness below for one direction, nonemptiness and linear
order for the other one), so we formulate separately the two implications, contrary to
the complete_lattice case.-/
lemma cInf_lt_of_lt (_ : bdd_below s) (_ : a ∈ s) (_ : a < b) : Inf s < b :=
lt_of_le_of_lt (cInf_le ‹bdd_below s› ‹a ∈ s›) ‹a < b›

/-- If all elements of a nonempty set `s` are less than or equal to all elements
of a nonempty set `t`, then there exists an element between these sets. -/
lemma exists_between_of_forall_le (sne : s.nonempty) (tne : t.nonempty)
  (hst : ∀ (x ∈ s) (y ∈ t), x ≤ y) :
  (upper_bounds s ∩ lower_bounds t).nonempty :=
⟨Inf t, λ x hx, le_cInf tne $ hst x hx, λ y hy, cInf_le (sne.mono hst) hy⟩

/--The supremum of a singleton is the element of the singleton-/
@[simp] theorem cSup_singleton (a : α) : Sup {a} = a :=
is_greatest_singleton.cSup_eq

/--The infimum of a singleton is the element of the singleton-/
@[simp] theorem cInf_singleton (a : α) : Inf {a} = a :=
is_least_singleton.cInf_eq

/--If a set is bounded below and above, and nonempty, its infimum is less than or equal to
its supremum.-/
theorem cInf_le_cSup (hb : bdd_below s) (ha : bdd_above s) (ne : s.nonempty) : Inf s ≤ Sup s :=
is_glb_le_is_lub (is_glb_cInf ne hb) (is_lub_cSup ne ha) ne

/--The sup of a union of two sets is the max of the suprema of each subset, under the assumptions
that all sets are bounded above and nonempty.-/
theorem cSup_union (hs : bdd_above s) (sne : s.nonempty) (ht : bdd_above t) (tne : t.nonempty) :
  Sup (s ∪ t) = Sup s ⊔ Sup t :=
((is_lub_cSup sne hs).union (is_lub_cSup tne ht)).cSup_eq sne.inl

/--The inf of a union of two sets is the min of the infima of each subset, under the assumptions
that all sets are bounded below and nonempty.-/
theorem cInf_union (hs : bdd_below s) (sne : s.nonempty) (ht : bdd_below t) (tne : t.nonempty) :
  Inf (s ∪ t) = Inf s ⊓ Inf t :=
((is_glb_cInf sne hs).union (is_glb_cInf tne ht)).cInf_eq sne.inl

/--The supremum of an intersection of two sets is bounded by the minimum of the suprema of each
set, if all sets are bounded above and nonempty.-/
theorem cSup_inter_le (_ : bdd_above s) (_ : bdd_above t) (hst : (s ∩ t).nonempty) :
  Sup (s ∩ t) ≤ Sup s ⊓ Sup t :=
begin
  apply cSup_le hst, simp only [le_inf_iff, and_imp, set.mem_inter_eq], intros b _ _, split,
  apply le_cSup ‹bdd_above s› ‹b ∈ s›,
  apply le_cSup ‹bdd_above t› ‹b ∈ t›
end

/--The infimum of an intersection of two sets is bounded below by the maximum of the
infima of each set, if all sets are bounded below and nonempty.-/
theorem le_cInf_inter (_ : bdd_below s) (_ : bdd_below t) (hst : (s ∩ t).nonempty) :
Inf s ⊔ Inf t ≤ Inf (s ∩ t) :=
begin
  apply le_cInf hst, simp only [and_imp, set.mem_inter_eq, sup_le_iff], intros b _ _, split,
  apply cInf_le ‹bdd_below s› ‹b ∈ s›,
  apply cInf_le ‹bdd_below t› ‹b ∈ t›
end

/-- The supremum of insert a s is the maximum of a and the supremum of s, if s is
nonempty and bounded above.-/
theorem cSup_insert (hs : bdd_above s) (sne : s.nonempty) : Sup (insert a s) = a ⊔ Sup s :=
((is_lub_cSup sne hs).insert a).cSup_eq (insert_nonempty a s)

/-- The infimum of insert a s is the minimum of a and the infimum of s, if s is
nonempty and bounded below.-/
theorem cInf_insert (hs : bdd_below s) (sne : s.nonempty) : Inf (insert a s) = a ⊓ Inf s :=
((is_glb_cInf sne hs).insert a).cInf_eq (insert_nonempty a s)

@[simp] lemma cInf_Ici : Inf (Ici a) = a := is_least_Ici.cInf_eq

@[simp] lemma cSup_Iic : Sup (Iic a) = a := is_greatest_Iic.cSup_eq

/--The indexed supremum of two functions are comparable if the functions are pointwise comparable-/
lemma csupr_le_csupr {f g : ι → α} (B : bdd_above (range g)) (H : ∀x, f x ≤ g x) :
  supr f ≤ supr g :=
begin
  classical, by_cases hι : nonempty ι,
  { have Rf : (range f).nonempty, { exactI range_nonempty _ },
    apply cSup_le Rf,
    rintros y ⟨x, rfl⟩,
    have : g x ∈ range g := ⟨x, rfl⟩,
    exact le_cSup_of_le B this (H x) },
  { have Rf : range f = ∅, from range_eq_empty.2 hι,
    have Rg : range g = ∅, from range_eq_empty.2 hι,
    unfold supr, rw [Rf, Rg] }
end

/--The indexed supremum of a function is bounded above by a uniform bound-/
lemma csupr_le [nonempty ι] {f : ι → α} {c : α} (H : ∀x, f x ≤ c) : supr f ≤ c :=
cSup_le (range_nonempty f) (by rwa forall_range_iff)

/--The indexed supremum of a function is bounded below by the value taken at one point-/
lemma le_csupr {f : ι → α} (H : bdd_above (range f)) (c : ι) : f c ≤ supr f :=
le_cSup H (mem_range_self _)

/--The indexed infimum of two functions are comparable if the functions are pointwise comparable-/
lemma cinfi_le_cinfi {f g : ι → α} (B : bdd_below (range f)) (H : ∀x, f x ≤ g x) :
  infi f ≤ infi g :=
begin
  classical, by_cases hι : nonempty ι,
  { have Rg : (range g).nonempty, { exactI range_nonempty _ },
    apply le_cInf Rg,
    rintros y ⟨x, rfl⟩,
    have : f x ∈ range f := ⟨x, rfl⟩,
    exact cInf_le_of_le B this (H x) },
  { have Rf : range f = ∅, from range_eq_empty.2 hι,
    have Rg : range g = ∅, from range_eq_empty.2 hι,
    unfold infi, rw [Rf, Rg] }
end

/--The indexed minimum of a function is bounded below by a uniform lower bound-/
lemma le_cinfi [nonempty ι] {f : ι → α} {c : α} (H : ∀x, c ≤ f x) : c ≤ infi f :=
le_cInf (range_nonempty f) (by rwa forall_range_iff)

/--The indexed infimum of a function is bounded above by the value taken at one point-/
lemma cinfi_le {f : ι → α} (H : bdd_below (range f)) (c : ι) : infi f ≤ f c :=
cInf_le H (mem_range_self _)

@[simp] theorem cinfi_const [hι : nonempty ι] {a : α} : (⨅ b:ι, a) = a :=
by rw [infi, range_const, cInf_singleton]

@[simp] theorem csupr_const [hι : nonempty ι] {a : α} : (⨆ b:ι, a) = a :=
by rw [supr, range_const, cSup_singleton]

end conditionally_complete_lattice


section conditionally_complete_linear_order
variables [conditionally_complete_linear_order α] {s t : set α} {a b : α}

/-- When b < Sup s, there is an element a in s with b < a, if s is nonempty and the order is
a linear order. -/
lemma exists_lt_of_lt_cSup (hs : s.nonempty) (hb : b < Sup s) : ∃a∈s, b < a :=
begin
  classical, contrapose! hb,
  exact cSup_le hs hb
end

/--
Indexed version of the above lemma `exists_lt_of_lt_cSup`.
When `b < supr f`, there is an element `i` such that `b < f i`.
-/
lemma exists_lt_of_lt_csupr [nonempty ι] {f : ι → α} (h : b < supr f) :
  ∃i, b < f i :=
let ⟨_, ⟨i, rfl⟩, h⟩ := exists_lt_of_lt_cSup (range_nonempty f) h in ⟨i, h⟩

/--When Inf s < b, there is an element a in s with a < b, if s is nonempty and the order is
a linear order.-/
lemma exists_lt_of_cInf_lt (hs : s.nonempty) (hb : Inf s < b) : ∃a∈s, a < b :=
begin
  classical, contrapose! hb,
  exact le_cInf hs hb
end

/--
Indexed version of the above lemma `exists_lt_of_cInf_lt`
When `infi f < a`, there is an element `i` such that `f i < a`.
-/
lemma exists_lt_of_cinfi_lt [nonempty ι] {f : ι → α} (h : infi f < a) :
  (∃i, f i < a) :=
let ⟨_, ⟨i, rfl⟩, h⟩ := exists_lt_of_cInf_lt (range_nonempty f) h in ⟨i, h⟩

/--Introduction rule to prove that b is the supremum of s: it suffices to check that
1) b is an upper bound
2) every other upper bound b' satisfies b ≤ b'.-/
theorem cSup_intro' (_ : s.nonempty)
  (h_is_ub : ∀ a ∈ s, a ≤ b) (h_b_le_ub : ∀ub, (∀ a ∈ s, a ≤ ub) → (b ≤ ub)) : Sup s = b :=
le_antisymm
  (show Sup s ≤ b, from cSup_le ‹s.nonempty› h_is_ub)
  (show b ≤ Sup s, from h_b_le_ub _ $ assume a, le_cSup ⟨b, h_is_ub⟩)

end conditionally_complete_linear_order

section conditionally_complete_linear_order_bot

lemma cSup_empty [conditionally_complete_linear_order_bot α] : (Sup ∅ : α) = ⊥ :=
conditionally_complete_linear_order_bot.cSup_empty

end conditionally_complete_linear_order_bot

namespace nat

open_locale classical

noncomputable instance : has_Inf ℕ :=
⟨λs, if h : ∃n, n ∈ s then @nat.find (λn, n ∈ s) _ h else 0⟩

noncomputable instance : has_Sup ℕ :=
⟨λs, if h : ∃n, ∀a∈s, a ≤ n then @nat.find (λn, ∀a∈s, a ≤ n) _ h else 0⟩

lemma Inf_def {s : set ℕ} (h : s.nonempty) : Inf s = @nat.find (λn, n ∈ s) _ h :=
dif_pos _

lemma Sup_def {s : set ℕ} (h : ∃n, ∀a∈s, a ≤ n) :
  Sup s = @nat.find (λn, ∀a∈s, a ≤ n) _ h :=
dif_pos _

@[simp] lemma Inf_eq_zero {s : set ℕ} : Inf s = 0 ↔ 0 ∈ s ∨ s = ∅ :=
begin
  cases eq_empty_or_nonempty s,
  { subst h, simp only [or_true, eq_self_iff_true, iff_true, Inf, has_Inf.Inf,
      mem_empty_eq, exists_false, dif_neg, not_false_iff] },
  { have := ne_empty_iff_nonempty.mpr h,
    simp only [this, or_false, nat.Inf_def, h, nat.find_eq_zero] }
end

lemma Inf_mem {s : set ℕ} (h : s.nonempty) : Inf s ∈ s :=
by { rw [nat.Inf_def h], exact nat.find_spec h }

lemma not_mem_of_lt_Inf {s : set ℕ} {m : ℕ} (hm : m < Inf s) : m ∉ s :=
begin
  cases eq_empty_or_nonempty s,
  { subst h, apply not_mem_empty },
  { rw [nat.Inf_def h] at hm, exact nat.find_min h hm }
end

protected lemma Inf_le {s : set ℕ} {m : ℕ} (hm : m ∈ s) : Inf s ≤ m :=
by { rw [nat.Inf_def ⟨m, hm⟩], exact nat.find_min' ⟨m, hm⟩ hm }

/-- This instance is necessary, otherwise the lattice operations would be derived via
conditionally_complete_linear_order_bot and marked as noncomputable. -/
instance : lattice ℕ := lattice_of_decidable_linear_order

noncomputable instance : conditionally_complete_linear_order_bot ℕ :=
{ Sup := Sup, Inf := Inf,
  le_cSup    := assume s a hb ha, by rw [Sup_def hb]; revert a ha; exact @nat.find_spec _ _ hb,
  cSup_le    := assume s a hs ha, by rw [Sup_def ⟨a, ha⟩]; exact nat.find_min' _ ha,
  le_cInf    := assume s a hs hb,
    by rw [Inf_def hs]; exact hb (@nat.find_spec (λn, n ∈ s) _ _),
  cInf_le    := assume s a hb ha, by rw [Inf_def ⟨a, ha⟩]; exact nat.find_min' _ ha,
  cSup_empty :=
  begin
    simp only [Sup_def, set.mem_empty_eq, forall_const, forall_prop_of_false, not_false_iff, exists_const],
    apply bot_unique (nat.find_min' _ _),
    trivial
  end,
  .. (infer_instance : order_bot ℕ), .. (lattice_of_decidable_linear_order : lattice ℕ),
  .. (infer_instance : decidable_linear_order ℕ) }

end nat

namespace with_top
open_locale classical

variables [conditionally_complete_linear_order_bot α]

/-- The Sup of a non-empty set is its least upper bound for a conditionally
complete lattice with a top. -/
lemma is_lub_Sup' {β : Type*} [conditionally_complete_lattice β]
  {s : set (with_top β)} (hs : s.nonempty) : is_lub s (Sup s) :=
begin
  split,
  { show ite _ _ _ ∈ _,
    split_ifs,
    { intros _ _, exact le_top },
    { rintro (⟨⟩|a) ha,
      { contradiction },
      apply some_le_some.2,
      exact le_cSup h_1 ha },
    { intros _ _, exact le_top } },
  { show ite _ _ _ ∈ _,
    split_ifs,
    { rintro (⟨⟩|a) ha,
      { exact _root_.le_refl _ },
      { exact false.elim (not_top_le_coe a (ha h)) } },
    { rintro (⟨⟩|b) hb,
      { exact le_top },
      refine some_le_some.2 (cSup_le _ _),
      { rcases hs with ⟨⟨⟩|b, hb⟩,
        { exact absurd hb h },
        { exact ⟨b, hb⟩ } },
      { intros a ha, exact some_le_some.1 (hb ha) } },
    { rintro (⟨⟩|b) hb,
      { exact _root_.le_refl _ },
      { exfalso, apply h_1, use b, intros a ha, exact some_le_some.1 (hb ha) } } }
end

lemma is_lub_Sup (s : set (with_top α)) : is_lub s (Sup s) :=
begin
  cases s.eq_empty_or_nonempty with hs hs,
  { rw hs,
    show is_lub ∅ (ite _ _ _),
    split_ifs,
    { cases h },
    { rw [preimage_empty, cSup_empty], exact is_lub_empty },
    { exfalso, apply h_1, use ⊥, rintro a ⟨⟩ } },
  exact is_lub_Sup' hs,
end

/-- The Inf of a bounded-below set is its greatest lower bound for a conditionally
complete lattice with a top. -/
lemma is_glb_Inf' {β : Type*} [conditionally_complete_lattice β]
  {s : set (with_top β)} (hs : bdd_below s) : is_glb s (Inf s) :=
begin
  split,
  { show ite _ _ _ ∈ _,
    split_ifs,
    { intros a ha, exact top_le_iff.2 (set.mem_singleton_iff.1 (h ha)) },
    { rintro (⟨⟩|a) ha,
      { exact le_top },
      refine some_le_some.2 (cInf_le _ ha),
      rcases hs with ⟨⟨⟩|b, hb⟩,
      { exfalso,
        apply h,
        intros c hc,
        rw [mem_singleton_iff, ←top_le_iff],
        exact hb hc },
      use b,
      intros c hc,
      exact some_le_some.1 (hb hc) } },
  { show ite _ _ _ ∈ _,
    split_ifs,
    { intros _ _, exact le_top },
    { rintro (⟨⟩|a) ha,
      { exfalso, apply h, intros b hb, exact set.mem_singleton_iff.2 (top_le_iff.1 (ha hb)) },
      { refine some_le_some.2 (le_cInf _ _),
        { classical, contrapose! h,
          rintros (⟨⟩|a) ha,
          { exact mem_singleton ⊤ },
          { exact (h ⟨a, ha⟩).elim }},
        { intros b hb,
          rw ←some_le_some,
          exact ha hb } } } }
end

lemma is_glb_Inf (s : set (with_top α)) : is_glb s (Inf s) :=
begin
  by_cases hs : bdd_below s,
  { exact is_glb_Inf' hs },
  { exfalso, apply hs, use ⊥, intros _ _, exact bot_le },
end

noncomputable instance : complete_linear_order (with_top α) :=
{ Sup := Sup, le_Sup := assume s, (is_lub_Sup s).1, Sup_le := assume s, (is_lub_Sup s).2,
  Inf := Inf, le_Inf := assume s, (is_glb_Inf s).2, Inf_le := assume s, (is_glb_Inf s).1,
  decidable_le := classical.dec_rel _,
  .. with_top.linear_order, ..with_top.lattice, ..with_top.order_top, ..with_top.order_bot }

lemma coe_Sup {s : set α} (hb : bdd_above s) : (↑(Sup s) : with_top α) = (⨆a∈s, ↑a) :=
begin
  cases s.eq_empty_or_nonempty with hs hs,
  { rw [hs, cSup_empty], simp only [set.mem_empty_eq, supr_bot, supr_false], refl },
  apply le_antisymm,
  { refine ((coe_le_iff _ _).2 $ assume b hb, cSup_le hs $ assume a has, coe_le_coe.1 $ hb ▸ _),
    exact (le_supr_of_le a $ le_supr_of_le has $ _root_.le_refl _) },
  { exact (supr_le $ assume a, supr_le $ assume ha, coe_le_coe.2 $ le_cSup hb ha) }
end

lemma coe_Inf {s : set α} (hs : s.nonempty) : (↑(Inf s) : with_top α) = (⨅a∈s, ↑a) :=
let ⟨x, hx⟩ := hs in
have (⨅a∈s, ↑a : with_top α) ≤ x, from infi_le_of_le x $ infi_le_of_le hx $ _root_.le_refl _,
let ⟨r, r_eq, hr⟩ := (le_coe_iff _ _).1 this in
le_antisymm
  (le_infi $ assume a, le_infi $ assume ha, coe_le_coe.2 $ cInf_le (order_bot.bdd_below s) ha)
  begin
    refine (r_eq.symm ▸ coe_le_coe.2 $ le_cInf hs $ assume a has, coe_le_coe.1 $ _),
    refine (r_eq ▸ infi_le_of_le a _),
    exact (infi_le_of_le has $ _root_.le_refl _),
  end

end with_top

namespace enat
open_locale classical

noncomputable instance : complete_linear_order enat :=
{ Sup := λ s, with_top_equiv.symm $ Sup (with_top_equiv '' s),
  Inf := λ s, with_top_equiv.symm $ Inf (with_top_equiv '' s),
  le_Sup := by intros; rw ← with_top_equiv_le; simp; apply le_Sup _; simpa,
  Inf_le := by intros; rw ← with_top_equiv_le; simp; apply Inf_le _; simpa,
  Sup_le := begin
    intros s a h1,
    rw [← with_top_equiv_le, with_top_equiv.right_inverse_symm],
    apply Sup_le _,
    rintros b ⟨x, h2, rfl⟩,
    rw with_top_equiv_le,
    apply h1,
    assumption
  end,
  le_Inf := begin
    intros s a h1,
    rw [← with_top_equiv_le, with_top_equiv.right_inverse_symm],
    apply le_Inf _,
    rintros b ⟨x, h2, rfl⟩,
    rw with_top_equiv_le,
    apply h1,
    assumption
  end,
  ..enat.decidable_linear_order,
  ..enat.bounded_lattice }

end enat

section order_dual

instance (α : Type*) [conditionally_complete_lattice α] :
  conditionally_complete_lattice (order_dual α) :=
{ le_cSup := @cInf_le α _,
  cSup_le := @le_cInf α _,
  le_cInf := @cSup_le α _,
  cInf_le := @le_cSup α _,
  ..order_dual.has_Inf α,
  ..order_dual.has_Sup α,
  ..order_dual.lattice α }

instance (α : Type*) [conditionally_complete_linear_order α] :
  conditionally_complete_linear_order (order_dual α) :=
{ ..order_dual.conditionally_complete_lattice α,
  ..order_dual.decidable_linear_order α }

end order_dual

namespace monotone
variables [preorder α] [conditionally_complete_lattice β] {f : α → β} (h_mono : monotone f)

/-! A monotone function into a conditionally complete lattice preserves the ordering properties of
`Sup` and `Inf`. -/

lemma le_cSup_image {s : set α} {c : α} (hcs : c ∈ s) (h_bdd : bdd_above s) :
  f c ≤ Sup (f '' s) :=
le_cSup (map_bdd_above h_mono h_bdd) (mem_image_of_mem f hcs)

lemma cSup_image_le {s : set α} (hs : s.nonempty) {B : α} (hB: B ∈ upper_bounds s) :
  Sup (f '' s) ≤ f B :=
cSup_le (nonempty.image f hs) (h_mono.mem_upper_bounds_image hB)

lemma cInf_image_le {s : set α} {c : α} (hcs : c ∈ s) (h_bdd : bdd_below s) :
  Inf (f '' s) ≤ f c :=
@le_cSup_image (order_dual α) (order_dual β) _ _ _ (λ x y hxy, h_mono hxy) _ _ hcs h_bdd

lemma le_cInf_image {s : set α} (hs : s.nonempty) {B : α} (hB: B ∈ lower_bounds s) :
  f B ≤ Inf (f '' s) :=
@cSup_image_le (order_dual α) (order_dual β) _ _ _ (λ x y hxy, h_mono hxy) _ hs _ hB

end monotone

section with_top_bot

/-!
### Complete lattice structure on `with_top (with_bot α)`

If `α` is a `conditionally_complete_lattice`, then we show that `with_top α` and `with_bot α`
also inherit the structure of conditionally complete lattices. Furthermore, we show
that `with_top (with_bot α)` naturally inherits the structure of a complete lattice. Note that
for α a conditionally complete lattice, `Sup` and `Inf` both return junk values
for sets which are empty or unbounded. The extension of `Sup` to `with_top α` fixes
the unboundedness problem and the extension to `with_bot α` fixes the problem with
the empty set.

This result can be used to show that the extended reals [-∞, ∞] are a complete lattice.
-/

open_locale classical

/-- Adding a top element to a conditionally complete lattice gives a conditionally complete lattice -/
noncomputable instance with_top.conditionally_complete_lattice
  {α : Type*} [conditionally_complete_lattice α] :
  conditionally_complete_lattice (with_top α) :=
{ le_cSup := λ S a hS haS, (with_top.is_lub_Sup' ⟨a, haS⟩).1 haS,
  cSup_le := λ S a hS haS, (with_top.is_lub_Sup' hS).2 haS,
  cInf_le := λ S a hS haS, (with_top.is_glb_Inf' hS).1 haS,
  le_cInf := λ S a hS haS, (with_top.is_glb_Inf' ⟨a, haS⟩).2 haS,
  ..with_top.lattice,
  ..with_top.has_Sup,
  ..with_top.has_Inf }

/-- Adding a bottom element to a conditionally complete lattice gives a conditionally complete lattice -/
noncomputable instance with_bot.conditionally_complete_lattice
  {α : Type*} [conditionally_complete_lattice α] :
  conditionally_complete_lattice (with_bot α) :=
{ le_cSup := (@with_top.conditionally_complete_lattice (order_dual α) _).cInf_le,
  cSup_le := (@with_top.conditionally_complete_lattice (order_dual α) _).le_cInf,
  cInf_le := (@with_top.conditionally_complete_lattice (order_dual α) _).le_cSup,
  le_cInf := (@with_top.conditionally_complete_lattice (order_dual α) _).cSup_le,
  ..with_bot.lattice,
  ..with_bot.has_Sup,
  ..with_bot.has_Inf }

/-- Adding a bottom and a top to a conditionally complete lattice gives a bounded lattice-/
noncomputable instance with_top.with_bot.bounded_lattice {α : Type*}
  [conditionally_complete_lattice α] : bounded_lattice (with_top (with_bot α)) :=
{ ..with_top.order_bot,
  ..with_top.order_top,
  ..conditionally_complete_lattice.to_lattice _ }

theorem with_bot.cSup_empty {α : Type*} [conditionally_complete_lattice α] :
  Sup (∅ : set (with_bot α)) = ⊥ :=
begin
  show ite _ _ _ = ⊥,
  split_ifs; finish,
end

noncomputable instance with_top.with_bot.complete_lattice {α : Type*}
  [conditionally_complete_lattice α] : complete_lattice (with_top (with_bot α)) :=
{ le_Sup := λ S a haS, (with_top.is_lub_Sup' ⟨a, haS⟩).1 haS,
  Sup_le := λ S a ha,
    begin
      cases S.eq_empty_or_nonempty with h,
      { show ite _ _ _ ≤ a,
        split_ifs,
        { rw h at h_1, cases h_1 },
        { convert bot_le, convert with_bot.cSup_empty, rw h, refl },
        { exfalso, apply h_2, use ⊥, rw h, rintro b ⟨⟩ } },
      { refine (with_top.is_lub_Sup' h).2 ha }
    end,
  Inf_le := λ S a haS,
    show ite _ _ _ ≤ a,
    begin
      split_ifs,
      { cases a with a, exact _root_.le_refl _,
        cases (h haS); tauto },
      { cases a,
        { exact le_top },
        { apply with_top.some_le_some.2, refine cInf_le _ haS, use ⊥, intros b hb, exact bot_le } }
    end,
  le_Inf := λ S a haS, (with_top.is_glb_Inf' ⟨a, haS⟩).2 haS,
  ..with_top.has_Inf,
  ..with_top.has_Sup,
  ..with_top.with_bot.bounded_lattice }

end with_top_bot

section subtype
<<<<<<< HEAD
variables [conditionally_complete_linear_order α] (s : set α)
=======
variables (s : set α)
>>>>>>> d6e7ee07

/-! ### Subtypes of conditionally complete linear orders

In this section we give conditions on a subset of a conditionally complete linear order, to ensure
<<<<<<< HEAD
that the subsypeshow is itself conditionally complete.

We check that `Ioo` satisfies these conditions.

TODO There are innumerable possible variants -- the interval `Ioo` could be changed to `Ico`, `Icc`,
`Ioi`, etc.; the `conditionally_complete_linear_order` could be changed to
`conditionally_complete_linear_order_bot` or `complete_linear_order`.
=======
that the subtype is itself conditionally complete.

We check that an `ord_connected` set satisfies these conditions.

TODO There are several possible variants; the `conditionally_complete_linear_order` could be changed
to `conditionally_complete_linear_order_bot` or `complete_linear_order`.
>>>>>>> d6e7ee07
-/

open_locale classical

section has_Sup
<<<<<<< HEAD

/-- `has_Sup` structure on a nonempty open subset `s` of a conditionally complete linear
order. This definition is non-canonical (it uses `default s`); it should be used only as
here, as an auxiliary instance in the construction of the `conditionally_complete_linear_order`
structure. -/
=======
variables [has_Sup α]

/-- `has_Sup` structure on a nonempty subset `s` of an object with `has_Sup`. This definition is
non-canonical (it uses `default s`); it should be used only as here, as an auxiliary instance in the
construction of the `conditionally_complete_linear_order` structure. -/
>>>>>>> d6e7ee07
noncomputable def subset_has_Sup [inhabited s] : has_Sup s := {Sup := λ t,
if ht : Sup (coe '' t : set α) ∈ s then ⟨Sup (coe '' t : set α), ht⟩ else default s}

local attribute [instance] subset_has_Sup

@[simp] lemma subset_Sup_def [inhabited s] :
  @Sup s _ = λ t,
  if ht : Sup (coe '' t : set α) ∈ s then ⟨Sup (coe '' t : set α), ht⟩ else default s :=
rfl

lemma subset_Sup_of_within [inhabited s] {t : set s} (h : Sup (coe '' t : set α) ∈ s) :
  Sup (coe '' t : set α) = (@Sup s _ t : α) :=
by simp [dif_pos h]

end has_Sup

section has_Inf
<<<<<<< HEAD

/-- `has_Inf` structure on a nonempty open subset `s` of a conditionally complete linear
order. This definition is non-canonical (it uses `default s`); it should be used only as
here, as an auxiliary instance in the construction of the `conditionally_complete_linear_order`
structure. -/
=======
variables [has_Inf α]

/-- `has_Inf` structure on a nonempty subset `s` of an object with `has_Inf`. This definition is
non-canonical (it uses `default s`); it should be used only as here, as an auxiliary instance in the
construction of the `conditionally_complete_linear_order` structure. -/
>>>>>>> d6e7ee07
noncomputable def subset_has_Inf [inhabited s] : has_Inf s := {Inf := λ t,
if ht : Inf (coe '' t : set α) ∈ s then ⟨Inf (coe '' t : set α), ht⟩ else default s}

local attribute [instance] subset_has_Inf

@[simp] lemma subset_Inf_def [inhabited s] :
  @Inf s _ = λ t,
  if ht : Inf (coe '' t : set α) ∈ s then ⟨Inf (coe '' t : set α), ht⟩ else default s :=
rfl

lemma subset_Inf_of_within [inhabited s] {t : set s} (h : Inf (coe '' t : set α) ∈ s) :
  Inf (coe '' t : set α) = (@Inf s _ t : α) :=
by simp [dif_pos h]

end has_Inf

<<<<<<< HEAD
=======
variables [conditionally_complete_linear_order α]

>>>>>>> d6e7ee07
local attribute [instance] subset_has_Sup
local attribute [instance] subset_has_Inf

/-- For a nonempty subset of a conditionally complete linear order to be a conditionally complete
linear order, it suffices that it contain the `Sup` of all its nonempty bounded-above subsets, and
the `Inf` of all its nonempty bounded-below subsets. -/
noncomputable def subset_conditionally_complete_linear_order [inhabited s]
  (h_Sup : ∀ {t : set s} (ht : t.nonempty) (h_bdd : bdd_above t), Sup (coe '' t : set α) ∈ s)
  (h_Inf : ∀ {t : set s} (ht : t.nonempty) (h_bdd : bdd_below t), Inf (coe '' t : set α) ∈ s) :
  conditionally_complete_linear_order s :=
{ le_cSup := begin
    rintros t c h_bdd hct,
    -- The following would be a more natural way to finish, but gives a "deep recursion" error:
    -- simpa [subset_Sup_of_within (h_Sup t)] using (strict_mono_coe s).monotone.le_cSup_image hct h_bdd,
    have := (strict_mono_coe s).monotone.le_cSup_image hct h_bdd,
    rwa subset_Sup_of_within s (h_Sup ⟨c, hct⟩ h_bdd) at this,
  end,
  cSup_le := begin
    rintros t B ht hB,
    have := (strict_mono_coe s).monotone.cSup_image_le ht hB,
    rwa subset_Sup_of_within s (h_Sup ht ⟨B, hB⟩) at this,
  end,
  le_cInf := begin
    intros t B ht hB,
    have := (strict_mono_coe s).monotone.le_cInf_image ht hB,
    rwa subset_Inf_of_within s (h_Inf ht ⟨B, hB⟩) at this,
  end,
  cInf_le := begin
    rintros t c h_bdd hct,
    have := (strict_mono_coe s).monotone.cInf_image_le hct h_bdd,
    rwa subset_Inf_of_within s (h_Inf ⟨c, hct⟩ h_bdd) at this,
  end,
  ..subset_has_Sup s,
  ..subset_has_Inf s,
  ..distrib_lattice.to_lattice s,
  ..classical.DLO s }

<<<<<<< HEAD
section Ioo
variables {a b : α}

/-- The `Sup` function on a nonempty open subinterval `Ioo a b` of a conditionally complete linear
order takes values within `Ioo a b`, for all nonempty bounded-above sets. -/
lemma Ioo_Sup_within {a b : α} ⦃t : set (Ioo a b)⦄ (ht : t.nonempty) (h_bdd : bdd_above t) :
  Sup (coe '' t : set α) ∈ Ioo a b :=
begin
  obtain ⟨c, hct⟩ : ∃ c, c ∈ t := ht,
  obtain ⟨B, hB⟩ : ∃ B, B ∈ upper_bounds t := h_bdd,
  have ha := lt_of_lt_of_le c.2.1 ((strict_mono_coe (Ioo a b)).monotone.le_cSup_image hct ⟨B, hB⟩),
  have hb := lt_of_le_of_lt ((strict_mono_coe (Ioo a b)).monotone.cSup_image_le ⟨c, hct⟩ hB) B.2.2,
  exact ⟨ha, hb⟩,
end

/-- The `Inf` function on a nonempty open subinterval `Ioo a b` of a conditionally complete linear
order takes values within `Ioo a b`, for all nonempty bounded-above sets. -/
lemma Ioo_Inf_within {a b : α} ⦃t : set (Ioo a b)⦄ (ht : t.nonempty) (h_bdd : bdd_below t) :
  Inf (coe '' t : set α) ∈ Ioo a b :=
begin
  obtain ⟨c, hct⟩ : ∃ c, c ∈ t := ht,
  obtain ⟨B, hB⟩ : ∃ B, B ∈ lower_bounds t := h_bdd,
  have ha := lt_of_lt_of_le B.2.1 ((strict_mono_coe (Ioo a b)).monotone.le_cInf_image ⟨c, hct⟩ hB),
  have hb := lt_of_le_of_lt ((strict_mono_coe (Ioo a b)).monotone.cInf_image_le hct ⟨B, hB⟩) c.2.2,
  exact ⟨ha, hb⟩,
end

/-- A nonempty open interval of a conditionally complete linear order is naturally a conditionally
complete linear order. -/
noncomputable instance Ioo_conditionally_complete_linear_order [inhabited (Ioo a b)] :=
subset_conditionally_complete_linear_order (Ioo a b) Ioo_Sup_within Ioo_Inf_within

end Ioo
=======
section ord_connected

/-- The `Sup` function on a nonempty `ord_connected` set `s` in a conditionally complete linear
order takes values within `s`, for all nonempty bounded-above subsets of `s`. -/
lemma Sup_within_of_ord_connected
  {s : set α} [hs : ord_connected s] ⦃t : set s⦄ (ht : t.nonempty) (h_bdd : bdd_above t) :
  Sup (coe '' t : set α) ∈ s :=
begin
  obtain ⟨c, hct⟩ : ∃ c, c ∈ t := ht,
  obtain ⟨B, hB⟩ : ∃ B, B ∈ upper_bounds t := h_bdd,
  refine hs c.2 B.2 ⟨_, _⟩,
  { exact (strict_mono_coe s).monotone.le_cSup_image hct ⟨B, hB⟩ },
  { exact (strict_mono_coe s).monotone.cSup_image_le ⟨c, hct⟩ hB },
end

/-- The `Inf` function on a nonempty `ord_connected` set `s` in a conditionally complete linear
order takes values within `s`, for all nonempty bounded-below subsets of `s`. -/
lemma Inf_within_of_ord_connected
  {s : set α} [hs : ord_connected s] ⦃t : set s⦄ (ht : t.nonempty) (h_bdd : bdd_below t) :
  Inf (coe '' t : set α) ∈ s :=
begin
  obtain ⟨c, hct⟩ : ∃ c, c ∈ t := ht,
  obtain ⟨B, hB⟩ : ∃ B, B ∈ lower_bounds t := h_bdd,
  refine hs B.2 c.2 ⟨_, _⟩,
  { exact (strict_mono_coe s).monotone.le_cInf_image ⟨c, hct⟩ hB },
  { exact (strict_mono_coe s).monotone.cInf_image_le hct ⟨B, hB⟩ },
end

/-- A nonempty `ord_connected` set in a conditionally complete linear order is naturally a
conditionally complete linear order. -/
noncomputable instance ord_connected_subset_conditionally_complete_linear_order
  [inhabited s] [ord_connected s] :
  conditionally_complete_linear_order s :=
subset_conditionally_complete_linear_order s Sup_within_of_ord_connected Inf_within_of_ord_connected

end ord_connected
>>>>>>> d6e7ee07

end subtype<|MERGE_RESOLUTION|>--- conflicted
+++ resolved
@@ -719,49 +719,27 @@
 end with_top_bot
 
 section subtype
-<<<<<<< HEAD
-variables [conditionally_complete_linear_order α] (s : set α)
-=======
 variables (s : set α)
->>>>>>> d6e7ee07
 
 /-! ### Subtypes of conditionally complete linear orders
 
 In this section we give conditions on a subset of a conditionally complete linear order, to ensure
-<<<<<<< HEAD
-that the subsypeshow is itself conditionally complete.
-
-We check that `Ioo` satisfies these conditions.
-
-TODO There are innumerable possible variants -- the interval `Ioo` could be changed to `Ico`, `Icc`,
-`Ioi`, etc.; the `conditionally_complete_linear_order` could be changed to
-`conditionally_complete_linear_order_bot` or `complete_linear_order`.
-=======
 that the subtype is itself conditionally complete.
 
 We check that an `ord_connected` set satisfies these conditions.
 
 TODO There are several possible variants; the `conditionally_complete_linear_order` could be changed
 to `conditionally_complete_linear_order_bot` or `complete_linear_order`.
->>>>>>> d6e7ee07
 -/
 
 open_locale classical
 
 section has_Sup
-<<<<<<< HEAD
-
-/-- `has_Sup` structure on a nonempty open subset `s` of a conditionally complete linear
-order. This definition is non-canonical (it uses `default s`); it should be used only as
-here, as an auxiliary instance in the construction of the `conditionally_complete_linear_order`
-structure. -/
-=======
 variables [has_Sup α]
 
 /-- `has_Sup` structure on a nonempty subset `s` of an object with `has_Sup`. This definition is
 non-canonical (it uses `default s`); it should be used only as here, as an auxiliary instance in the
 construction of the `conditionally_complete_linear_order` structure. -/
->>>>>>> d6e7ee07
 noncomputable def subset_has_Sup [inhabited s] : has_Sup s := {Sup := λ t,
 if ht : Sup (coe '' t : set α) ∈ s then ⟨Sup (coe '' t : set α), ht⟩ else default s}
 
@@ -779,19 +757,6 @@
 end has_Sup
 
 section has_Inf
-<<<<<<< HEAD
-
-/-- `has_Inf` structure on a nonempty open subset `s` of a conditionally complete linear
-order. This definition is non-canonical (it uses `default s`); it should be used only as
-here, as an auxiliary instance in the construction of the `conditionally_complete_linear_order`
-structure. -/
-=======
-variables [has_Inf α]
-
-/-- `has_Inf` structure on a nonempty subset `s` of an object with `has_Inf`. This definition is
-non-canonical (it uses `default s`); it should be used only as here, as an auxiliary instance in the
-construction of the `conditionally_complete_linear_order` structure. -/
->>>>>>> d6e7ee07
 noncomputable def subset_has_Inf [inhabited s] : has_Inf s := {Inf := λ t,
 if ht : Inf (coe '' t : set α) ∈ s then ⟨Inf (coe '' t : set α), ht⟩ else default s}
 
@@ -808,11 +773,6 @@
 
 end has_Inf
 
-<<<<<<< HEAD
-=======
-variables [conditionally_complete_linear_order α]
-
->>>>>>> d6e7ee07
 local attribute [instance] subset_has_Sup
 local attribute [instance] subset_has_Inf
 
@@ -850,41 +810,6 @@
   ..distrib_lattice.to_lattice s,
   ..classical.DLO s }
 
-<<<<<<< HEAD
-section Ioo
-variables {a b : α}
-
-/-- The `Sup` function on a nonempty open subinterval `Ioo a b` of a conditionally complete linear
-order takes values within `Ioo a b`, for all nonempty bounded-above sets. -/
-lemma Ioo_Sup_within {a b : α} ⦃t : set (Ioo a b)⦄ (ht : t.nonempty) (h_bdd : bdd_above t) :
-  Sup (coe '' t : set α) ∈ Ioo a b :=
-begin
-  obtain ⟨c, hct⟩ : ∃ c, c ∈ t := ht,
-  obtain ⟨B, hB⟩ : ∃ B, B ∈ upper_bounds t := h_bdd,
-  have ha := lt_of_lt_of_le c.2.1 ((strict_mono_coe (Ioo a b)).monotone.le_cSup_image hct ⟨B, hB⟩),
-  have hb := lt_of_le_of_lt ((strict_mono_coe (Ioo a b)).monotone.cSup_image_le ⟨c, hct⟩ hB) B.2.2,
-  exact ⟨ha, hb⟩,
-end
-
-/-- The `Inf` function on a nonempty open subinterval `Ioo a b` of a conditionally complete linear
-order takes values within `Ioo a b`, for all nonempty bounded-above sets. -/
-lemma Ioo_Inf_within {a b : α} ⦃t : set (Ioo a b)⦄ (ht : t.nonempty) (h_bdd : bdd_below t) :
-  Inf (coe '' t : set α) ∈ Ioo a b :=
-begin
-  obtain ⟨c, hct⟩ : ∃ c, c ∈ t := ht,
-  obtain ⟨B, hB⟩ : ∃ B, B ∈ lower_bounds t := h_bdd,
-  have ha := lt_of_lt_of_le B.2.1 ((strict_mono_coe (Ioo a b)).monotone.le_cInf_image ⟨c, hct⟩ hB),
-  have hb := lt_of_le_of_lt ((strict_mono_coe (Ioo a b)).monotone.cInf_image_le hct ⟨B, hB⟩) c.2.2,
-  exact ⟨ha, hb⟩,
-end
-
-/-- A nonempty open interval of a conditionally complete linear order is naturally a conditionally
-complete linear order. -/
-noncomputable instance Ioo_conditionally_complete_linear_order [inhabited (Ioo a b)] :=
-subset_conditionally_complete_linear_order (Ioo a b) Ioo_Sup_within Ioo_Inf_within
-
-end Ioo
-=======
 section ord_connected
 
 /-- The `Sup` function on a nonempty `ord_connected` set `s` in a conditionally complete linear
@@ -921,6 +846,5 @@
 subset_conditionally_complete_linear_order s Sup_within_of_ord_connected Inf_within_of_ord_connected
 
 end ord_connected
->>>>>>> d6e7ee07
 
 end subtype