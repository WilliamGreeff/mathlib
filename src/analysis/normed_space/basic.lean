/-
Copyright (c) 2018 Patrick Massot. All rights reserved.
Released under Apache 2.0 license as described in the file LICENSE.
Authors: Patrick Massot, Johannes Hölzl
-/
import topology.instances.nnreal
import topology.instances.complex
import topology.algebra.module
import topology.metric_space.antilipschitz

/-!
# Normed spaces
-/

variables {α : Type*} {β : Type*} {γ : Type*} {ι : Type*}

noncomputable theory
open filter metric
open_locale topological_space big_operators nnreal
localized "notation f `→_{`:50 a `}`:0 b := filter.tendsto f (_root_.nhds a) (_root_.nhds b)" in filter

/-- Auxiliary class, endowing a type `α` with a function `norm : α → ℝ`. This class is designed to
be extended in more interesting classes specifying the properties of the norm. -/
class has_norm (α : Type*) := (norm : α → ℝ)

export has_norm (norm)

notation `∥`:1024 e:1 `∥`:1 := norm e

/-- A normed group is an additive group endowed with a norm for which `dist x y = ∥x - y∥` defines
a metric space structure. -/
class normed_group (α : Type*) extends has_norm α, add_comm_group α, metric_space α :=
(dist_eq : ∀ x y, dist x y = norm (x - y))

/-- Construct a normed group from a translation invariant distance -/
def normed_group.of_add_dist [has_norm α] [add_comm_group α] [metric_space α]
  (H1 : ∀ x:α, ∥x∥ = dist x 0)
  (H2 : ∀ x y z : α, dist x y ≤ dist (x + z) (y + z)) : normed_group α :=
{ dist_eq := λ x y, begin
    rw H1, apply le_antisymm,
    { rw [sub_eq_add_neg, ← add_right_neg y], apply H2 },
    { have := H2 (x-y) 0 y, rwa [sub_add_cancel, zero_add] at this }
  end }

/-- Construct a normed group from a translation invariant distance -/
def normed_group.of_add_dist' [has_norm α] [add_comm_group α] [metric_space α]
  (H1 : ∀ x:α, ∥x∥ = dist x 0)
  (H2 : ∀ x y z : α, dist (x + z) (y + z) ≤ dist x y) : normed_group α :=
{ dist_eq := λ x y, begin
    rw H1, apply le_antisymm,
    { have := H2 (x-y) 0 y, rwa [sub_add_cancel, zero_add] at this },
    { rw [sub_eq_add_neg, ← add_right_neg y], apply H2 }
  end }

/-- A normed group can be built from a norm that satisfies algebraic properties. This is
formalised in this structure. -/
structure normed_group.core (α : Type*) [add_comm_group α] [has_norm α] : Prop :=
(norm_eq_zero_iff : ∀ x : α, ∥x∥ = 0 ↔ x = 0)
(triangle : ∀ x y : α, ∥x + y∥ ≤ ∥x∥ + ∥y∥)
(norm_neg : ∀ x : α, ∥-x∥ = ∥x∥)

/-- Constructing a normed group from core properties of a norm, i.e., registering the distance and
the metric space structure from the norm properties. -/
noncomputable def normed_group.of_core (α : Type*) [add_comm_group α] [has_norm α]
  (C : normed_group.core α) : normed_group α :=
{ dist := λ x y, ∥x - y∥,
  dist_eq := assume x y, by refl,
  dist_self := assume x, (C.norm_eq_zero_iff (x - x)).mpr (show x - x = 0, by simp),
  eq_of_dist_eq_zero := assume x y h, show (x = y), from sub_eq_zero.mp $ (C.norm_eq_zero_iff (x - y)).mp h,
  dist_triangle := assume x y z,
    calc ∥x - z∥ = ∥x - y + (y - z)∥ : by rw sub_add_sub_cancel
            ... ≤ ∥x - y∥ + ∥y - z∥  : C.triangle _ _,
  dist_comm := assume x y,
    calc ∥x - y∥ = ∥ -(y - x)∥ : by simp
             ... = ∥y - x∥ : by { rw [C.norm_neg] } }

section normed_group
variables [normed_group α] [normed_group β]

lemma dist_eq_norm (g h : α) : dist g h = ∥g - h∥ :=
normed_group.dist_eq _ _

@[simp] lemma dist_zero_right (g : α) : dist g 0 = ∥g∥ :=
by rw [dist_eq_norm, sub_zero]

lemma norm_sub_rev (g h : α) : ∥g - h∥ = ∥h - g∥ :=
by simpa only [dist_eq_norm] using dist_comm g h

@[simp] lemma norm_neg (g : α) : ∥-g∥ = ∥g∥ :=
by simpa using norm_sub_rev 0 g

@[simp] lemma dist_add_left (g h₁ h₂ : α) : dist (g + h₁) (g + h₂) = dist h₁ h₂ :=
by simp [dist_eq_norm]

@[simp] lemma dist_add_right (g₁ g₂ h : α) : dist (g₁ + h) (g₂ + h) = dist g₁ g₂ :=
by simp [dist_eq_norm]

@[simp] lemma dist_neg_neg (g h : α) : dist (-g) (-h) = dist g h :=
by simp only [dist_eq_norm, neg_sub_neg, norm_sub_rev]

@[simp] lemma dist_sub_left (g h₁ h₂ : α) : dist (g - h₁) (g - h₂) = dist h₁ h₂ :=
by simp only [sub_eq_add_neg, dist_add_left, dist_neg_neg]

@[simp] lemma dist_sub_right (g₁ g₂ h : α) : dist (g₁ - h) (g₂ - h) = dist g₁ g₂ :=
dist_add_right _ _ _

/-- Triangle inequality for the norm. -/
lemma norm_add_le (g h : α) : ∥g + h∥ ≤ ∥g∥ + ∥h∥ :=
by simpa [dist_eq_norm] using dist_triangle g 0 (-h)

lemma norm_add_le_of_le {g₁ g₂ : α} {n₁ n₂ : ℝ} (H₁ : ∥g₁∥ ≤ n₁) (H₂ : ∥g₂∥ ≤ n₂) :
  ∥g₁ + g₂∥ ≤ n₁ + n₂ :=
le_trans (norm_add_le g₁ g₂) (add_le_add H₁ H₂)

lemma dist_add_add_le (g₁ g₂ h₁ h₂ : α) :
  dist (g₁ + g₂) (h₁ + h₂) ≤ dist g₁ h₁ + dist g₂ h₂ :=
by simpa only [dist_add_left, dist_add_right] using dist_triangle (g₁ + g₂) (h₁ + g₂) (h₁ + h₂)

lemma dist_add_add_le_of_le {g₁ g₂ h₁ h₂ : α} {d₁ d₂ : ℝ}
  (H₁ : dist g₁ h₁ ≤ d₁) (H₂ : dist g₂ h₂ ≤ d₂) :
  dist (g₁ + g₂) (h₁ + h₂) ≤ d₁ + d₂ :=
le_trans (dist_add_add_le g₁ g₂ h₁ h₂) (add_le_add H₁ H₂)

lemma dist_sub_sub_le (g₁ g₂ h₁ h₂ : α) :
  dist (g₁ - g₂) (h₁ - h₂) ≤ dist g₁ h₁ + dist g₂ h₂ :=
dist_neg_neg g₂ h₂ ▸ dist_add_add_le _ _ _ _

lemma dist_sub_sub_le_of_le {g₁ g₂ h₁ h₂ : α} {d₁ d₂ : ℝ}
  (H₁ : dist g₁ h₁ ≤ d₁) (H₂ : dist g₂ h₂ ≤ d₂) :
  dist (g₁ - g₂) (h₁ - h₂) ≤ d₁ + d₂ :=
le_trans (dist_sub_sub_le g₁ g₂ h₁ h₂) (add_le_add H₁ H₂)

lemma abs_dist_sub_le_dist_add_add (g₁ g₂ h₁ h₂ : α) :
  abs (dist g₁ h₁ - dist g₂ h₂) ≤ dist (g₁ + g₂) (h₁ + h₂) :=
by simpa only [dist_add_left, dist_add_right, dist_comm h₂]
  using abs_dist_sub_le (g₁ + g₂) (h₁ + h₂) (h₁ + g₂)

@[simp] lemma norm_nonneg (g : α) : 0 ≤ ∥g∥ :=
by { rw[←dist_zero_right], exact dist_nonneg }

@[simp] lemma norm_eq_zero {g : α} : ∥g∥ = 0 ↔ g = 0 :=
dist_zero_right g ▸ dist_eq_zero

@[simp] lemma norm_zero : ∥(0:α)∥ = 0 := norm_eq_zero.2 rfl

lemma norm_sum_le {β} : ∀(s : finset β) (f : β → α), ∥∑ a in s, f a∥ ≤ ∑ a in s, ∥ f a ∥ :=
finset.le_sum_of_subadditive norm norm_zero norm_add_le

lemma norm_sum_le_of_le {β} (s : finset β) {f : β → α} {n : β → ℝ} (h : ∀ b ∈ s, ∥f b∥ ≤ n b) :
  ∥∑ b in s, f b∥ ≤ ∑ b in s, n b :=
le_trans (norm_sum_le s f) (finset.sum_le_sum h)

lemma norm_pos_iff {g : α} : 0 < ∥ g ∥ ↔ g ≠ 0 :=
dist_zero_right g ▸ dist_pos

lemma norm_le_zero_iff {g : α} : ∥g∥ ≤ 0 ↔ g = 0 :=
by { rw[←dist_zero_right], exact dist_le_zero }

lemma norm_sub_le (g h : α) : ∥g - h∥ ≤ ∥g∥ + ∥h∥ :=
by simpa [dist_eq_norm] using dist_triangle g 0 h

lemma norm_sub_le_of_le {g₁ g₂ : α} {n₁ n₂ : ℝ} (H₁ : ∥g₁∥ ≤ n₁) (H₂ : ∥g₂∥ ≤ n₂) :
  ∥g₁ - g₂∥ ≤ n₁ + n₂ :=
le_trans (norm_sub_le g₁ g₂) (add_le_add H₁ H₂)

lemma dist_le_norm_add_norm (g h : α) : dist g h ≤ ∥g∥ + ∥h∥ :=
by { rw dist_eq_norm, apply norm_sub_le }

lemma abs_norm_sub_norm_le (g h : α) : abs(∥g∥ - ∥h∥) ≤ ∥g - h∥ :=
by simpa [dist_eq_norm] using abs_dist_sub_le g h 0

lemma norm_sub_norm_le (g h : α) : ∥g∥ - ∥h∥ ≤ ∥g - h∥ :=
le_trans (le_abs_self _) (abs_norm_sub_norm_le g h)

lemma dist_norm_norm_le (g h : α) : dist ∥g∥ ∥h∥ ≤ ∥g - h∥ :=
abs_norm_sub_norm_le g h

lemma eq_of_norm_sub_eq_zero {u v : α} (h : ∥u - v∥ = 0) : u = v :=
begin
  apply eq_of_dist_eq_zero,
  rwa dist_eq_norm
end

lemma norm_le_insert (u v : α) : ∥v∥ ≤ ∥u∥ + ∥u - v∥ :=
calc ∥v∥ = ∥u - (u - v)∥ : by abel
... ≤ ∥u∥ + ∥u - v∥ : norm_sub_le u _

lemma ball_0_eq (ε : ℝ) : ball (0:α) ε = {x | ∥x∥ < ε} :=
set.ext $ assume a, by simp

lemma norm_le_of_mem_closed_ball {g h : α} {r : ℝ} (H : h ∈ closed_ball g r) :
  ∥h∥ ≤ ∥g∥ + r :=
calc
  ∥h∥ = ∥g + (h - g)∥ : by rw [add_sub_cancel'_right]
  ... ≤ ∥g∥ + ∥h - g∥  : norm_add_le _ _
  ... ≤ ∥g∥ + r : by { apply add_le_add_left, rw ← dist_eq_norm, exact H }

lemma norm_lt_of_mem_ball {g h : α} {r : ℝ} (H : h ∈ ball g r) :
  ∥h∥ < ∥g∥ + r :=
calc
  ∥h∥ = ∥g + (h - g)∥ : by rw [add_sub_cancel'_right]
  ... ≤ ∥g∥ + ∥h - g∥  : norm_add_le _ _
  ... < ∥g∥ + r : by { apply add_lt_add_left, rw ← dist_eq_norm, exact H }

theorem normed_group.tendsto_nhds_zero {f : γ → α} {l : filter γ} :
  tendsto f l (𝓝 0) ↔ ∀ ε > 0, ∀ᶠ x in l, ∥ f x ∥ < ε :=
metric.tendsto_nhds.trans $ by simp only [dist_zero_right]

lemma normed_group.tendsto_nhds_nhds {f : α → β} {x : α} {y : β} :
  tendsto f (𝓝 x) (𝓝 y) ↔ ∀ ε > 0, ∃ δ > 0, ∀ x', ∥x' - x∥ < δ → ∥f x' - y∥ < ε :=
by simp_rw [metric.tendsto_nhds_nhds, dist_eq_norm]

/-- A homomorphism `f` of normed groups is Lipschitz, if there exists a constant `C` such that for
all `x`, one has `∥f x∥ ≤ C * ∥x∥`.
The analogous condition for a linear map of normed spaces is in `normed_space.operator_norm`. -/
lemma add_monoid_hom.lipschitz_of_bound (f :α →+ β) (C : ℝ) (h : ∀x, ∥f x∥ ≤ C * ∥x∥) :
  lipschitz_with (nnreal.of_real C) f :=
lipschitz_with.of_dist_le' $ λ x y, by simpa only [dist_eq_norm, f.map_sub] using h (x - y)

lemma lipschitz_on_with_iff_norm_sub_le {f : α → β} {C : ℝ≥0} {s : set α} :
  lipschitz_on_with C f s ↔  ∀ (x ∈ s) (y ∈ s),  ∥f x - f y∥ ≤ C * ∥x - y∥ :=
by simp only [lipschitz_on_with_iff_dist_le_mul, dist_eq_norm]

lemma lipschitz_on_with.norm_sub_le {f : α → β} {C : ℝ≥0} {s : set α} (h : lipschitz_on_with C f s)
  {x y : α} (x_in : x ∈ s) (y_in : y ∈ s) : ∥f x - f y∥ ≤ C * ∥x - y∥ :=
lipschitz_on_with_iff_norm_sub_le.mp h x x_in y y_in

/-- A homomorphism `f` of normed groups is continuous, if there exists a constant `C` such that for
all `x`, one has `∥f x∥ ≤ C * ∥x∥`.
The analogous condition for a linear map of normed spaces is in `normed_space.operator_norm`. -/
lemma add_monoid_hom.continuous_of_bound (f :α →+ β) (C : ℝ) (h : ∀x, ∥f x∥ ≤ C * ∥x∥) :
  continuous f :=
(f.lipschitz_of_bound C h).continuous

section nnnorm

/-- Version of the norm taking values in nonnegative reals. -/
def nnnorm (a : α) : ℝ≥0 := ⟨norm a, norm_nonneg a⟩

@[simp] lemma coe_nnnorm (a : α) : (nnnorm a : ℝ) = norm a := rfl

lemma nndist_eq_nnnorm (a b : α) : nndist a b = nnnorm (a - b) := nnreal.eq $ dist_eq_norm _ _

@[simp] lemma nnnorm_eq_zero {a : α} : nnnorm a = 0 ↔ a = 0 :=
by simp only [nnreal.eq_iff.symm, nnreal.coe_zero, coe_nnnorm, norm_eq_zero]

@[simp] lemma nnnorm_zero : nnnorm (0 : α) = 0 :=
nnreal.eq norm_zero

lemma nnnorm_add_le (g h : α) : nnnorm (g + h) ≤ nnnorm g + nnnorm h :=
nnreal.coe_le_coe.2 $ norm_add_le g h

@[simp] lemma nnnorm_neg (g : α) : nnnorm (-g) = nnnorm g :=
nnreal.eq $ norm_neg g

lemma nndist_nnnorm_nnnorm_le (g h : α) : nndist (nnnorm g) (nnnorm h) ≤ nnnorm (g - h) :=
nnreal.coe_le_coe.2 $ dist_norm_norm_le g h

lemma of_real_norm_eq_coe_nnnorm (x : β) : ennreal.of_real ∥x∥ = (nnnorm x : ennreal) :=
ennreal.of_real_eq_coe_nnreal _

lemma edist_eq_coe_nnnorm_sub (x y : β) : edist x y = (nnnorm (x - y) : ennreal) :=
by rw [edist_dist, dist_eq_norm, of_real_norm_eq_coe_nnnorm]

lemma edist_eq_coe_nnnorm (x : β) : edist x 0 = (nnnorm x : ennreal) :=
by rw [edist_eq_coe_nnnorm_sub, _root_.sub_zero]

lemma nndist_add_add_le (g₁ g₂ h₁ h₂ : α) :
  nndist (g₁ + g₂) (h₁ + h₂) ≤ nndist g₁ h₁ + nndist g₂ h₂ :=
nnreal.coe_le_coe.2 $ dist_add_add_le g₁ g₂ h₁ h₂

lemma edist_add_add_le (g₁ g₂ h₁ h₂ : α) :
  edist (g₁ + g₂) (h₁ + h₂) ≤ edist g₁ h₁ + edist g₂ h₂ :=
by { simp only [edist_nndist], norm_cast, apply nndist_add_add_le }

lemma nnnorm_sum_le {β} : ∀(s : finset β) (f : β → α), nnnorm (∑ a in s, f a) ≤ ∑ a in s, nnnorm (f a) :=
finset.le_sum_of_subadditive nnnorm nnnorm_zero nnnorm_add_le

end nnnorm

lemma lipschitz_with.neg {α : Type*} [emetric_space α] {K : nnreal} {f : α → β}
  (hf : lipschitz_with K f) : lipschitz_with K (λ x, -f x) :=
λ x y, by simpa only [edist_dist, dist_neg_neg] using hf x y

lemma lipschitz_with.add {α : Type*} [emetric_space α] {Kf : nnreal} {f : α → β}
  (hf : lipschitz_with Kf f) {Kg : nnreal} {g : α → β} (hg : lipschitz_with Kg g) :
  lipschitz_with (Kf + Kg) (λ x, f x + g x) :=
λ x y,
calc edist (f x + g x) (f y + g y) ≤ edist (f x) (f y) + edist (g x) (g y) :
  edist_add_add_le _ _ _ _
... ≤ Kf * edist x y + Kg * edist x y :
  add_le_add (hf x y) (hg x y)
... = (Kf + Kg) * edist x y :
  (add_mul _ _ _).symm

lemma lipschitz_with.sub {α : Type*} [emetric_space α] {Kf : nnreal} {f : α → β}
  (hf : lipschitz_with Kf f) {Kg : nnreal} {g : α → β} (hg : lipschitz_with Kg g) :
  lipschitz_with (Kf + Kg) (λ x, f x - g x) :=
hf.add hg.neg

lemma antilipschitz_with.add_lipschitz_with {α : Type*} [metric_space α] {Kf : nnreal} {f : α → β}
  (hf : antilipschitz_with Kf f) {Kg : nnreal} {g : α → β} (hg : lipschitz_with Kg g)
  (hK : Kg < Kf⁻¹) :
  antilipschitz_with (Kf⁻¹ - Kg)⁻¹ (λ x, f x + g x) :=
begin
  refine antilipschitz_with.of_le_mul_dist (λ x y, _),
  rw [nnreal.coe_inv, ← div_eq_inv_mul],
  rw le_div_iff (nnreal.coe_pos.2 $ nnreal.sub_pos.2 hK),
  rw [mul_comm, nnreal.coe_sub (le_of_lt hK), sub_mul],
  calc ↑Kf⁻¹ * dist x y - Kg * dist x y ≤ dist (f x) (f y) - dist (g x) (g y) :
    sub_le_sub (hf.mul_le_dist x y) (hg.dist_le_mul x y)
  ... ≤ _ : le_trans (le_abs_self _) (abs_dist_sub_le_dist_add_add _ _ _ _)
end

/-- A submodule of a normed group is also a normed group, with the restriction of the norm.
As all instances can be inferred from the submodule `s`, they are put as implicit instead of
typeclasses. -/
instance submodule.normed_group {𝕜 : Type*} {_ : ring 𝕜}
  {E : Type*} [normed_group E] {_ : module 𝕜 E} (s : submodule 𝕜 E) : normed_group s :=
{ norm := λx, norm (x : E),
  dist_eq := λx y, dist_eq_norm (x : E) (y : E) }

/-- normed group instance on the product of two normed groups, using the sup norm. -/
instance prod.normed_group : normed_group (α × β) :=
{ norm := λx, max ∥x.1∥ ∥x.2∥,
  dist_eq := assume (x y : α × β),
    show max (dist x.1 y.1) (dist x.2 y.2) = (max ∥(x - y).1∥ ∥(x - y).2∥), by simp [dist_eq_norm] }

lemma prod.norm_def (x : α × β) : ∥x∥ = (max ∥x.1∥ ∥x.2∥) := rfl

lemma prod.nnnorm_def (x : α × β) : nnnorm x = max (nnnorm x.1) (nnnorm x.2) :=
by { have := x.norm_def, simp only [← coe_nnnorm] at this, exact_mod_cast this }

lemma norm_fst_le (x : α × β) : ∥x.1∥ ≤ ∥x∥ :=
le_max_left _ _

lemma norm_snd_le (x : α × β) : ∥x.2∥ ≤ ∥x∥ :=
le_max_right _ _

lemma norm_prod_le_iff {x : α × β} {r : ℝ} :
  ∥x∥ ≤ r ↔ ∥x.1∥ ≤ r ∧ ∥x.2∥ ≤ r :=
max_le_iff

/-- normed group instance on the product of finitely many normed groups, using the sup norm. -/
instance pi.normed_group {π : ι → Type*} [fintype ι] [∀i, normed_group (π i)] :
  normed_group (Πi, π i) :=
{ norm := λf, ((finset.sup finset.univ (λ b, nnnorm (f b)) : nnreal) : ℝ),
  dist_eq := assume x y,
    congr_arg (coe : ℝ≥0 → ℝ) $ congr_arg (finset.sup finset.univ) $ funext $ assume a,
    show nndist (x a) (y a) = nnnorm (x a - y a), from nndist_eq_nnnorm _ _ }

/-- The norm of an element in a product space is `≤ r` if and only if the norm of each
component is. -/
lemma pi_norm_le_iff {π : ι → Type*} [fintype ι] [∀i, normed_group (π i)] {r : ℝ} (hr : 0 ≤ r)
  {x : Πi, π i} : ∥x∥ ≤ r ↔ ∀i, ∥x i∥ ≤ r :=
by { simp only [(dist_zero_right _).symm, dist_pi_le_iff hr], refl }

lemma norm_le_pi_norm {π : ι → Type*} [fintype ι] [∀i, normed_group (π i)] (x : Πi, π i) (i : ι) :
  ∥x i∥ ≤ ∥x∥ :=
(pi_norm_le_iff (norm_nonneg x)).1 (le_refl _) i

lemma tendsto_iff_norm_tendsto_zero {f : ι → β} {a : filter ι} {b : β} :
  tendsto f a (𝓝 b) ↔ tendsto (λ e, ∥ f e - b ∥) a (𝓝 0) :=
by rw tendsto_iff_dist_tendsto_zero ; simp only [(dist_eq_norm _ _).symm]

lemma tendsto_zero_iff_norm_tendsto_zero {f : γ → β} {a : filter γ} :
  tendsto f a (𝓝 0) ↔ tendsto (λ e, ∥ f e ∥) a (𝓝 0) :=
have tendsto f a (𝓝 0) ↔ tendsto (λ e, ∥ f e - 0 ∥) a (𝓝 0) :=
  tendsto_iff_norm_tendsto_zero,
by simpa

/-- Special case of the sandwich theorem: if the norm of `f` is eventually bounded by a real
function `g` which tends to `0`, then `f` tends to `0`.
In this pair of lemmas (`squeeze_zero_norm'` and `squeeze_zero_norm`), following a convention of
similar lemmas in `topology.metric_space.basic` and `topology.algebra.ordered`, the `'` version is
phrased using "eventually" and the non-`'` version is phrased absolutely. -/
lemma squeeze_zero_norm' {f : γ → α} {g : γ → ℝ} {t₀ : filter γ}
  (h : ∀ᶠ n in t₀, ∥f n∥ ≤ g n)
  (h' : tendsto g t₀ (𝓝 0)) : tendsto f t₀ (𝓝 0) :=
tendsto_zero_iff_norm_tendsto_zero.mpr
  (squeeze_zero' (eventually_of_forall (λ n, norm_nonneg _)) h h')

/-- Special case of the sandwich theorem: if the norm of `f` is bounded by a real function `g` which
tends to `0`, then `f` tends to `0`.  -/
lemma squeeze_zero_norm {f : γ → α} {g : γ → ℝ} {t₀ : filter γ}
  (h : ∀ (n:γ), ∥f n∥ ≤ g n)
  (h' : tendsto g t₀ (𝓝 0)) :
  tendsto f t₀ (𝓝 0) :=
squeeze_zero_norm' (eventually_of_forall h) h'

lemma lim_norm (x : α) : (λg:α, ∥g - x∥) →_{x} 0 :=
tendsto_iff_norm_tendsto_zero.1 (continuous_iff_continuous_at.1 continuous_id x)

lemma lim_norm_zero : (λg:α, ∥g∥) →_{0} 0 :=
by simpa using lim_norm (0:α)

lemma continuous_norm : continuous (λg:α, ∥g∥) :=
begin
  rw continuous_iff_continuous_at,
  intro x,
  rw [continuous_at, tendsto_iff_dist_tendsto_zero],
  exact squeeze_zero (λ t, abs_nonneg _) (λ t, abs_norm_sub_norm_le _ _) (lim_norm x)
end

lemma filter.tendsto.norm {β : Type*} {l : filter β} {f : β → α} {a : α} (h : tendsto f l (𝓝 a)) :
  tendsto (λ x, ∥f x∥) l (𝓝 ∥a∥) :=
tendsto.comp continuous_norm.continuous_at h

lemma continuous_nnnorm : continuous (nnnorm : α → nnreal) :=
continuous_subtype_mk _ continuous_norm

lemma filter.tendsto.nnnorm {β : Type*} {l : filter β} {f : β → α} {a : α} (h : tendsto f l (𝓝 a)) :
  tendsto (λ x, nnnorm (f x)) l (𝓝 (nnnorm a)) :=
tendsto.comp continuous_nnnorm.continuous_at h

/-- If `∥y∥→∞`, then we can assume `y≠x` for any fixed `x`. -/
lemma eventually_ne_of_tendsto_norm_at_top {l : filter γ} {f : γ → α}
  (h : tendsto (λ y, ∥f y∥) l at_top) (x : α) :
  ∀ᶠ y in l, f y ≠ x :=
begin
  have : ∀ᶠ y in l, 1 + ∥x∥ ≤ ∥f y∥ := h (mem_at_top (1 + ∥x∥)),
  refine this.mono (λ y hy hxy, _),
  subst x,
  exact not_le_of_lt zero_lt_one (add_le_iff_nonpos_left.1 hy)
end

/-- A normed group is a uniform additive group, i.e., addition and subtraction are uniformly
continuous. -/
@[priority 100] -- see Note [lower instance priority]
instance normed_uniform_group : uniform_add_group α :=
begin
  refine ⟨metric.uniform_continuous_iff.2 $ assume ε hε, ⟨ε / 2, half_pos hε, assume a b h, _⟩⟩,
  rw [prod.dist_eq, max_lt_iff, dist_eq_norm, dist_eq_norm] at h,
  calc dist (a.1 - a.2) (b.1 - b.2) = ∥(a.1 - b.1) - (a.2 - b.2)∥ :
      by simp [dist_eq_norm, sub_eq_add_neg]; abel
    ... ≤ ∥a.1 - b.1∥ + ∥a.2 - b.2∥ : norm_sub_le _ _
    ... < ε / 2 + ε / 2 : add_lt_add h.1 h.2
    ... = ε : add_halves _
end

@[priority 100] -- see Note [lower instance priority]
instance normed_top_monoid : has_continuous_add α := by apply_instance -- short-circuit type class inference
@[priority 100] -- see Note [lower instance priority]
instance normed_top_group : topological_add_group α := by apply_instance -- short-circuit type class inference

end normed_group

section normed_ring

/-- A normed ring is a ring endowed with a norm which satisfies the inequality `∥x y∥ ≤ ∥x∥ ∥y∥`. -/
class normed_ring (α : Type*) extends has_norm α, ring α, metric_space α :=
(dist_eq : ∀ x y, dist x y = norm (x - y))
(norm_mul : ∀ a b, norm (a * b) ≤ norm a * norm b)

/-- A normed commutative ring is a commutative ring endowed with a norm which satisfies
the inequality `∥x y∥ ≤ ∥x∥ ∥y∥`. -/
class normed_comm_ring (α : Type*) extends normed_ring α :=
(mul_comm : ∀ x y : α, x * y = y * x)

/-- A mixin class with the axiom `∥1∥ = 1`. Many `normed_ring`s and all `normed_field`s satisfy this
axiom. -/
<<<<<<< HEAD
class norm_one_class (α : Type*) [has_norm α] [has_one α] :=
=======
class norm_one_class (α : Type*) [has_norm α] [has_one α] : Prop :=
>>>>>>> 4ef680b1
(norm_one : ∥(1:α)∥ = 1)

export norm_one_class (norm_one)

attribute [simp] norm_one

@[simp] lemma nnnorm_one [normed_group α] [has_one α] [norm_one_class α] : nnnorm (1:α) = 1 :=
nnreal.eq norm_one

@[priority 100]
instance normed_comm_ring.to_comm_ring [β : normed_comm_ring α] : comm_ring α := { ..β }

@[priority 100] -- see Note [lower instance priority]
instance normed_ring.to_normed_group [β : normed_ring α] : normed_group α := { ..β }

instance prod.norm_one_class [normed_group α] [has_one α] [norm_one_class α]
  [normed_group β] [has_one β] [norm_one_class β] :
  norm_one_class (α × β) :=
⟨by simp [prod.norm_def]⟩

variables [normed_ring α]

lemma norm_mul_le (a b : α) : (∥a*b∥) ≤ (∥a∥) * (∥b∥) :=
normed_ring.norm_mul _ _

lemma list.norm_prod_le' : ∀ {l : list α}, l ≠ [] → ∥l.prod∥ ≤ (l.map norm).prod
| [] h := (h rfl).elim
| [a] _ := by simp
| (a :: b :: l) _ :=
  begin
    rw [list.map_cons, list.prod_cons, @list.prod_cons _ _ _ ∥a∥],
    refine le_trans (norm_mul_le _ _) (mul_le_mul_of_nonneg_left _ (norm_nonneg _)),
    exact list.norm_prod_le' (list.cons_ne_nil b l)
  end

lemma list.norm_prod_le [norm_one_class α] : ∀ l : list α, ∥l.prod∥ ≤ (l.map norm).prod
| [] := by simp
| (a::l) := list.norm_prod_le' (list.cons_ne_nil a l)

lemma finset.norm_prod_le' {α : Type*} [normed_comm_ring α] (s : finset ι) (hs : s.nonempty)
  (f : ι → α) :
  ∥∏ i in s, f i∥ ≤ ∏ i in s, ∥f i∥ :=
begin
  rcases s with ⟨⟨l⟩, hl⟩,
  have : l.map f ≠ [], by simpa using hs,
  simpa using list.norm_prod_le' this
end

lemma finset.norm_prod_le {α : Type*} [normed_comm_ring α] [norm_one_class α] (s : finset ι)
  (f : ι → α) :
  ∥∏ i in s, f i∥ ≤ ∏ i in s, ∥f i∥ :=
begin
  rcases s with ⟨⟨l⟩, hl⟩,
  simpa using (l.map f).norm_prod_le
end

/-- If `α` is a normed ring, then `∥a^n∥≤ ∥a∥^n` for `n > 0`. See also `norm_pow_le`. -/
lemma norm_pow_le' (a : α) : ∀ {n : ℕ}, 0 < n → ∥a^n∥ ≤ ∥a∥^n
| 1 h := by simp
| (n+2) h :=
  le_trans (norm_mul_le a (a^(n+1)))
           (mul_le_mul (le_refl _)
                       (norm_pow_le' (nat.succ_pos _)) (norm_nonneg _) (norm_nonneg _))

/-- If `α` is a normed ring with `∥1∥=1`, then `∥a^n∥≤ ∥a∥^n`. See also `norm_pow_le'`. -/
lemma norm_pow_le [norm_one_class α] (a : α) : ∀ (n : ℕ), ∥a^n∥ ≤ ∥a∥^n
| 0 := by simp
| (n+1) := norm_pow_le' a n.zero_lt_succ

lemma eventually_norm_pow_le (a : α) : ∀ᶠ (n:ℕ) in at_top, ∥a ^ n∥ ≤ ∥a∥ ^ n :=
eventually_at_top.mpr ⟨1, λ b h, norm_pow_le' a (nat.succ_le_iff.mp h)⟩

lemma units.norm_pos [nontrivial α] (x : units α) : 0 < ∥(x:α)∥ :=
norm_pos_iff.mpr (units.ne_zero x)

/-- In a normed ring, the left-multiplication `add_monoid_hom` is bounded. -/
lemma mul_left_bound (x : α) :
  ∀ (y:α), ∥add_monoid_hom.mul_left x y∥ ≤ ∥x∥ * ∥y∥ :=
norm_mul_le x

/-- In a normed ring, the right-multiplication `add_monoid_hom` is bounded. -/
lemma mul_right_bound (x : α) :
  ∀ (y:α), ∥add_monoid_hom.mul_right x y∥ ≤ ∥x∥ * ∥y∥ :=
λ y, by {rw mul_comm, convert norm_mul_le y x}

/-- Normed ring structure on the product of two normed rings, using the sup norm. -/
instance prod.normed_ring [normed_ring β] : normed_ring (α × β) :=
{ norm_mul := assume x y,
  calc
    ∥x * y∥ = ∥(x.1*y.1, x.2*y.2)∥ : rfl
        ... = (max ∥x.1*y.1∥  ∥x.2*y.2∥) : rfl
        ... ≤ (max (∥x.1∥*∥y.1∥) (∥x.2∥*∥y.2∥)) :
          max_le_max (norm_mul_le (x.1) (y.1)) (norm_mul_le (x.2) (y.2))
        ... = (max (∥x.1∥*∥y.1∥) (∥y.2∥*∥x.2∥)) : by simp[mul_comm]
        ... ≤ (max (∥x.1∥) (∥x.2∥)) * (max (∥y.2∥) (∥y.1∥)) : by { apply max_mul_mul_le_max_mul_max; simp [norm_nonneg] }
        ... = (max (∥x.1∥) (∥x.2∥)) * (max (∥y.1∥) (∥y.2∥)) : by simp[max_comm]
        ... = (∥x∥*∥y∥) : rfl,
  ..prod.normed_group }
end normed_ring

@[priority 100] -- see Note [lower instance priority]
instance normed_ring_top_monoid [normed_ring α] : has_continuous_mul α :=
⟨ continuous_iff_continuous_at.2 $ λ x, tendsto_iff_norm_tendsto_zero.2 $
    have ∀ e : α × α, e.fst * e.snd - x.fst * x.snd =
      e.fst * e.snd - e.fst * x.snd + (e.fst * x.snd - x.fst * x.snd), by intro; rw sub_add_sub_cancel,
    begin
      apply squeeze_zero,
      { intro, apply norm_nonneg },
      { simp only [this], intro, apply norm_add_le },
      { rw ←zero_add (0 : ℝ), apply tendsto.add,
        { apply squeeze_zero,
          { intro, apply norm_nonneg },
          { intro t, show ∥t.fst * t.snd - t.fst * x.snd∥ ≤ ∥t.fst∥ * ∥t.snd - x.snd∥,
            rw ←mul_sub, apply norm_mul_le },
          { rw ←mul_zero (∥x.fst∥), apply tendsto.mul,
            { apply continuous_iff_continuous_at.1,
              apply continuous_norm.comp continuous_fst },
            { apply tendsto_iff_norm_tendsto_zero.1,
              apply continuous_iff_continuous_at.1,
              apply continuous_snd }}},
        { apply squeeze_zero,
          { intro, apply norm_nonneg },
          { intro t, show ∥t.fst * x.snd - x.fst * x.snd∥ ≤ ∥t.fst - x.fst∥ * ∥x.snd∥,
            rw ←sub_mul, apply norm_mul_le },
          { rw ←zero_mul (∥x.snd∥), apply tendsto.mul,
            { apply tendsto_iff_norm_tendsto_zero.1,
              apply continuous_iff_continuous_at.1,
              apply continuous_fst },
            { apply tendsto_const_nhds }}}}
    end ⟩

/-- A normed ring is a topological ring. -/
@[priority 100] -- see Note [lower instance priority]
instance normed_top_ring [normed_ring α] : topological_ring α :=
⟨ continuous_iff_continuous_at.2 $ λ x, tendsto_iff_norm_tendsto_zero.2 $
    have ∀ e : α, -e - -x = -(e - x), by intro; simp,
    by simp only [this, norm_neg]; apply lim_norm ⟩

/-- A normed field is a field with a norm satisfying ∥x y∥ = ∥x∥ ∥y∥. -/
class normed_field (α : Type*) extends has_norm α, field α, metric_space α :=
(dist_eq : ∀ x y, dist x y = norm (x - y))
(norm_mul' : ∀ a b, norm (a * b) = norm a * norm b)

/-- A nondiscrete normed field is a normed field in which there is an element of norm different from
`0` and `1`. This makes it possible to bring any element arbitrarily close to `0` by multiplication
by the powers of any element, and thus to relate algebra and topology. -/
class nondiscrete_normed_field (α : Type*) extends normed_field α :=
(non_trivial : ∃x:α, 1<∥x∥)

namespace normed_field

section normed_field

variables [normed_field α]

@[simp] lemma norm_mul (a b : α) : ∥a * b∥ = ∥a∥ * ∥b∥ :=
normed_field.norm_mul' a b

@[priority 100] -- see Note [lower instance priority]
instance to_normed_comm_ring : normed_comm_ring α :=
{ norm_mul := λ a b, (norm_mul a b).le, ..‹normed_field α› }

@[priority 900]
instance to_norm_one_class : norm_one_class α :=
⟨mul_left_cancel' (mt norm_eq_zero.1 (@one_ne_zero α _ _)) $
  by rw [← norm_mul, mul_one, mul_one]⟩

/-- `norm` as a `monoid_hom`. -/
@[simps] def norm_hom : α →* ℝ := ⟨norm, norm_one, norm_mul⟩

@[simp] lemma norm_pow (a : α) : ∀ (n : ℕ), ∥a ^ n∥ = ∥a∥ ^ n :=
norm_hom.map_pow a

@[simp] lemma norm_prod (s : finset β) (f : β → α) :
  ∥∏ b in s, f b∥ = ∏ b in s, ∥f b∥ :=
(norm_hom : α →* ℝ).map_prod f s

@[simp] lemma norm_div (a b : α) : ∥a / b∥ = ∥a∥ / ∥b∥ :=
(norm_hom : α →* ℝ).map_div norm_zero a b

@[simp] lemma norm_inv (a : α) : ∥a⁻¹∥ = ∥a∥⁻¹ :=
(norm_hom : α →* ℝ).map_inv' norm_zero a

@[simp] lemma nnnorm_inv (a : α) : nnnorm (a⁻¹) = (nnnorm a)⁻¹ :=
nnreal.eq $ by simp

@[simp] lemma norm_fpow : ∀ (a : α) (n : ℤ), ∥a^n∥ = ∥a∥^n :=
(norm_hom : α →* ℝ).map_fpow norm_zero

lemma tendsto_inv {r : α} (r0 : r ≠ 0) : tendsto (λq, q⁻¹) (𝓝 r) (𝓝 r⁻¹) :=
begin
  refine (nhds_basis_closed_ball.tendsto_iff nhds_basis_closed_ball).2 (λε εpos, _),
  let δ := min (ε/2 * ∥r∥^2) (∥r∥/2),
  have norm_r_pos : 0 < ∥r∥ := norm_pos_iff.mpr r0,
  have A : 0 < ε / 2 * ∥r∥ ^ 2 := mul_pos (half_pos εpos) (pow_pos norm_r_pos 2),
  have δpos : 0 < δ, by simp [half_pos norm_r_pos, A],
  refine ⟨δ, δpos, λ x hx, _⟩,
  have rx : ∥r∥/2 ≤ ∥x∥ := calc
    ∥r∥/2 = ∥r∥ - ∥r∥/2 : by ring
    ... ≤ ∥r∥ - ∥r - x∥ :
    begin
      apply sub_le_sub (le_refl _),
      rw [← dist_eq_norm, dist_comm],
      exact le_trans hx (min_le_right _ _)
    end
    ... ≤ ∥r - (r - x)∥ : norm_sub_norm_le r (r - x)
    ... = ∥x∥ : by simp [sub_sub_cancel],
  have norm_x_pos : 0 < ∥x∥ := lt_of_lt_of_le (half_pos norm_r_pos) rx,
  have : x⁻¹ - r⁻¹ = (r - x) * x⁻¹ * r⁻¹,
    by rw [sub_mul, sub_mul, mul_inv_cancel (norm_pos_iff.mp norm_x_pos), one_mul, mul_comm,
           ← mul_assoc, inv_mul_cancel r0, one_mul],
  calc dist x⁻¹ r⁻¹ = ∥x⁻¹ - r⁻¹∥ : dist_eq_norm _ _
  ... ≤ ∥r-x∥ * ∥x∥⁻¹ * ∥r∥⁻¹ : by rw [this, norm_mul, norm_mul, norm_inv, norm_inv]
  ... ≤ (ε/2 * ∥r∥^2) * (2 * ∥r∥⁻¹) * (∥r∥⁻¹) : begin
    apply_rules [mul_le_mul, inv_nonneg.2, le_of_lt A, norm_nonneg, mul_nonneg,
                 (inv_le_inv norm_x_pos norm_r_pos).2, le_refl],
    show ∥r - x∥ ≤ ε / 2 * ∥r∥ ^ 2,
      by { rw [← dist_eq_norm, dist_comm], exact le_trans hx (min_le_left _ _) },
    show ∥x∥⁻¹ ≤ 2 * ∥r∥⁻¹,
    { convert (inv_le_inv norm_x_pos (half_pos norm_r_pos)).2 rx,
      rw [inv_div, div_eq_inv_mul, mul_comm] },
    show (0 : ℝ) ≤ 2, by norm_num
  end
  ... = ε * (∥r∥ * ∥r∥⁻¹)^2 : by { generalize : ∥r∥⁻¹ = u, ring }
  ... = ε : by { rw [mul_inv_cancel (ne.symm (ne_of_lt norm_r_pos))], simp }
end

lemma continuous_on_inv : continuous_on (λ(x:α), x⁻¹) {x | x ≠ 0} :=
begin
  assume x hx,
  apply continuous_at.continuous_within_at,
  exact (tendsto_inv hx)
end

end normed_field

variables (α) [nondiscrete_normed_field α]

lemma exists_one_lt_norm : ∃x : α, 1 < ∥x∥ := ‹nondiscrete_normed_field α›.non_trivial

lemma exists_norm_lt_one : ∃x : α, 0 < ∥x∥ ∧ ∥x∥ < 1 :=
begin
  rcases exists_one_lt_norm α with ⟨y, hy⟩,
  refine ⟨y⁻¹, _, _⟩,
  { simp only [inv_eq_zero, ne.def, norm_pos_iff],
    rintro rfl,
    rw norm_zero at hy,
    exact lt_asymm zero_lt_one hy },
  { simp [inv_lt_one hy] }
end

lemma exists_lt_norm (r : ℝ) : ∃ x : α, r < ∥x∥ :=
let ⟨w, hw⟩ := exists_one_lt_norm α in
let ⟨n, hn⟩ := pow_unbounded_of_one_lt r hw in
⟨w^n, by rwa norm_pow⟩

lemma exists_norm_lt {r : ℝ} (hr : 0 < r) : ∃ x : α, 0 < ∥x∥ ∧ ∥x∥ < r :=
let ⟨w, hw⟩ := exists_one_lt_norm α in
let ⟨n, hle, hlt⟩ := exists_int_pow_near' hr hw in
⟨w^n, by { rw norm_fpow; exact fpow_pos_of_pos (lt_trans zero_lt_one hw) _},
by rwa norm_fpow⟩

variable {α}

@[instance]
lemma punctured_nhds_ne_bot (x : α) : ne_bot (𝓝[{x}ᶜ] x) :=
begin
  rw [← mem_closure_iff_nhds_within_ne_bot, metric.mem_closure_iff],
  rintros ε ε0,
  rcases normed_field.exists_norm_lt α ε0 with ⟨b, hb0, hbε⟩,
  refine ⟨x + b, mt (set.mem_singleton_iff.trans add_right_eq_self).1 $ norm_pos_iff.1 hb0, _⟩,
  rwa [dist_comm, dist_eq_norm, add_sub_cancel'],
end

@[instance]
lemma nhds_within_is_unit_ne_bot : ne_bot (𝓝[{x : α | is_unit x}] 0) :=
by simpa only [is_unit_iff_ne_zero] using punctured_nhds_ne_bot (0:α)

end normed_field

instance : normed_field ℝ :=
{ norm := λ x, abs x,
  dist_eq := assume x y, rfl,
  norm_mul' := abs_mul }

instance : nondiscrete_normed_field ℝ :=
{ non_trivial := ⟨2, by { unfold norm, rw abs_of_nonneg; norm_num }⟩ }

/-- If a function converges to a nonzero value, its inverse converges to the inverse of this value.
We use the name `tendsto.inv'` as `tendsto.inv` is already used in multiplicative topological
groups. -/
lemma filter.tendsto.inv' [normed_field α] {l : filter β} {f : β → α} {y : α}
  (hy : y ≠ 0) (h : tendsto f l (𝓝 y)) :
  tendsto (λx, (f x)⁻¹) l (𝓝 y⁻¹) :=
(normed_field.tendsto_inv hy).comp h

lemma filter.tendsto.div [normed_field α] {l : filter β} {f g : β → α} {x y : α}
  (hf : tendsto f l (𝓝 x)) (hg : tendsto g l (𝓝 y)) (hy : y ≠ 0) :
  tendsto (λa, f a / g a) l (𝓝 (x / y)) :=
hf.mul (hg.inv' hy)

lemma filter.tendsto.div_const [normed_field α] {l : filter β} {f : β → α} {x y : α}
  (hf : tendsto f l (𝓝 x)) : tendsto (λa, f a / y) l (𝓝 (x / y)) :=
by { simp only [div_eq_inv_mul], exact tendsto_const_nhds.mul hf }

/-- Continuity at a point of the result of dividing two functions
continuous at that point, where the denominator is nonzero. -/
lemma continuous_at.div [topological_space α] [normed_field β] {f : α → β} {g : α → β} {x : α}
    (hf : continuous_at f x) (hg : continuous_at g x) (hnz : g x ≠ 0) :
  continuous_at (λ x, f x / g x) x :=
hf.div hg hnz

namespace real

lemma norm_eq_abs (r : ℝ) : ∥r∥ = abs r := rfl

lemma norm_of_nonneg {x : ℝ} (hx : 0 ≤ x) : ∥x∥ = x :=
abs_of_nonneg hx

@[simp] lemma norm_coe_nat (n : ℕ) : ∥(n : ℝ)∥ = n := abs_of_nonneg n.cast_nonneg

@[simp] lemma nnnorm_coe_nat (n : ℕ) : nnnorm (n : ℝ) = n := nnreal.eq $ by simp

@[simp] lemma norm_two : ∥(2:ℝ)∥ = 2 := abs_of_pos (@zero_lt_two ℝ _)

@[simp] lemma nnnorm_two : nnnorm (2:ℝ) = 2 := nnreal.eq $ by simp

open_locale nnreal

@[simp] lemma nnreal.norm_eq (x : ℝ≥0) : ∥(x : ℝ)∥ = x :=
by rw [real.norm_eq_abs, x.abs_eq]

lemma nnnorm_coe_eq_self {x : ℝ≥0} : nnnorm (x : ℝ) = x :=
by { ext, exact norm_of_nonneg (zero_le x) }

lemma nnnorm_of_nonneg {x : ℝ} (hx : 0 ≤ x) : nnnorm x = ⟨x, hx⟩ :=
@nnnorm_coe_eq_self ⟨x, hx⟩

lemma ennnorm_eq_of_real {x : ℝ} (hx : 0 ≤ x) : (nnnorm x : ennreal) = ennreal.of_real x :=
by { rw [← of_real_norm_eq_coe_nnnorm, norm_of_nonneg hx] }

end real

@[simp] lemma norm_norm [normed_group α] (x : α) : ∥∥x∥∥ = ∥x∥ :=
by rw [real.norm_of_nonneg (norm_nonneg _)]

@[simp] lemma nnnorm_norm [normed_group α] (a : α) : nnnorm ∥a∥ = nnnorm a :=
by simp only [nnnorm, norm_norm]

instance : normed_comm_ring ℤ :=
{ norm := λ n, ∥(n : ℝ)∥,
  norm_mul := λ m n, le_of_eq $ by simp only [norm, int.cast_mul, abs_mul],
  dist_eq := λ m n, by simp only [int.dist_eq, norm, int.cast_sub],
  mul_comm := mul_comm }

@[norm_cast] lemma int.norm_cast_real (m : ℤ) : ∥(m : ℝ)∥ = ∥m∥ := rfl

instance : norm_one_class ℤ :=
⟨by simp [← int.norm_cast_real]⟩

instance : normed_field ℚ :=
{ norm := λ r, ∥(r : ℝ)∥,
  norm_mul' := λ r₁ r₂, by simp only [norm, rat.cast_mul, abs_mul],
  dist_eq := λ r₁ r₂, by simp only [rat.dist_eq, norm, rat.cast_sub] }

instance : nondiscrete_normed_field ℚ :=
{ non_trivial := ⟨2, by { unfold norm, rw abs_of_nonneg; norm_num }⟩ }

@[norm_cast, simp] lemma rat.norm_cast_real (r : ℚ) : ∥(r : ℝ)∥ = ∥r∥ := rfl

@[norm_cast, simp] lemma int.norm_cast_rat (m : ℤ) : ∥(m : ℚ)∥ = ∥m∥ :=
by rw [← rat.norm_cast_real, ← int.norm_cast_real]; congr' 1; norm_cast

section normed_space

section prio
set_option extends_priority 920
-- Here, we set a rather high priority for the instance `[normed_space α β] : semimodule α β`
-- to take precedence over `semiring.to_semimodule` as this leads to instance paths with better
-- unification properties.
-- see Note[vector space definition] for why we extend `semimodule`.
/-- A normed space over a normed field is a vector space endowed with a norm which satisfies the
equality `∥c • x∥ = ∥c∥ ∥x∥`. We require only `∥c • x∥ ≤ ∥c∥ ∥x∥` in the definition, then prove
`∥c • x∥ = ∥c∥ ∥x∥` in `norm_smul`. -/
class normed_space (α : Type*) (β : Type*) [normed_field α] [normed_group β]
  extends semimodule α β :=
(norm_smul_le : ∀ (a:α) (b:β), ∥a • b∥ ≤ ∥a∥ * ∥b∥)
end prio

variables [normed_field α] [normed_group β]

instance normed_field.to_normed_space : normed_space α α :=
{ norm_smul_le := λ a b, le_of_eq (normed_field.norm_mul a b) }

lemma norm_smul [normed_space α β] (s : α) (x : β) : ∥s • x∥ = ∥s∥ * ∥x∥ :=
begin
  classical,
  by_cases h : s = 0,
  { simp [h] },
  { refine le_antisymm (normed_space.norm_smul_le s x) _,
    calc ∥s∥ * ∥x∥ = ∥s∥ * ∥s⁻¹ • s • x∥     : by rw [inv_smul_smul' h]
               ... ≤ ∥s∥ * (∥s⁻¹∥ * ∥s • x∥) : _
               ... = ∥s • x∥                 : _,
    exact mul_le_mul_of_nonneg_left (normed_space.norm_smul_le _ _) (norm_nonneg _),
    rw [normed_field.norm_inv, ← mul_assoc, mul_inv_cancel, one_mul],
    rwa [ne.def, norm_eq_zero] }
end

@[simp] lemma abs_norm_eq_norm (z : β) : abs ∥z∥ = ∥z∥ :=
  (abs_eq (norm_nonneg z)).mpr (or.inl rfl)

lemma dist_smul [normed_space α β] (s : α) (x y : β) : dist (s • x) (s • y) = ∥s∥ * dist x y :=
by simp only [dist_eq_norm, (norm_smul _ _).symm, smul_sub]

lemma nnnorm_smul [normed_space α β] (s : α) (x : β) : nnnorm (s • x) = nnnorm s * nnnorm x :=
nnreal.eq $ norm_smul s x

lemma nndist_smul [normed_space α β] (s : α) (x y : β) :
  nndist (s • x) (s • y) = nnnorm s * nndist x y :=
nnreal.eq $ dist_smul s x y

lemma norm_smul_of_nonneg [normed_space ℝ β] {t : ℝ} (ht : 0 ≤ t) (x : β) : ∥t • x∥ = t * ∥x∥ :=
by rw [norm_smul, real.norm_eq_abs, abs_of_nonneg ht]

variables {E : Type*} {F : Type*}
[normed_group E] [normed_space α E] [normed_group F] [normed_space α F]

@[priority 100] -- see Note [lower instance priority]
instance normed_space.topological_vector_space : topological_vector_space α E :=
begin
  refine { continuous_smul := continuous_iff_continuous_at.2 $
    λ p, tendsto_iff_norm_tendsto_zero.2 _ },
  refine squeeze_zero (λ _, norm_nonneg _) _ _,
  { exact λ q, ∥q.1 - p.1∥ * ∥q.2∥ + ∥p.1∥ * ∥q.2 - p.2∥ },
  { intro q,
    rw [← sub_add_sub_cancel, ← norm_smul, ← norm_smul, smul_sub, sub_smul],
    exact norm_add_le _ _ },
  { conv { congr, skip, skip, congr, rw [← zero_add (0:ℝ)], congr,
      rw [← zero_mul ∥p.2∥], skip, rw [← mul_zero ∥p.1∥] },
    exact ((tendsto_iff_norm_tendsto_zero.1 (continuous_fst.tendsto p)).mul
      (continuous_snd.tendsto p).norm).add
        (tendsto_const_nhds.mul (tendsto_iff_norm_tendsto_zero.1 (continuous_snd.tendsto p))) }
end

theorem closure_ball [normed_space ℝ E] (x : E) {r : ℝ} (hr : 0 < r) :
  closure (ball x r) = closed_ball x r :=
begin
  refine set.subset.antisymm closure_ball_subset_closed_ball (λ y hy, _),
  have : continuous_within_at (λ c : ℝ, c • (y - x) + x) (set.Ico 0 1) 1 :=
    ((continuous_id.smul continuous_const).add continuous_const).continuous_within_at,
  convert this.mem_closure _ _,
  { rw [one_smul, sub_add_cancel] },
  { simp [closure_Ico (@zero_lt_one ℝ _), zero_le_one] },
  { rintros c ⟨hc0, hc1⟩,
    rw [set.mem_preimage, mem_ball, dist_eq_norm, add_sub_cancel, norm_smul, real.norm_eq_abs,
      abs_of_nonneg hc0, mul_comm, ← mul_one r],
    rw [mem_closed_ball, dist_eq_norm] at hy,
    apply mul_lt_mul'; assumption }
end

theorem frontier_ball [normed_space ℝ E] (x : E) {r : ℝ} (hr : 0 < r) :
  frontier (ball x r) = sphere x r :=
begin
  rw [frontier, closure_ball x hr, is_open_ball.interior_eq],
  ext x, exact (@eq_iff_le_not_lt ℝ _ _ _).symm
end

theorem interior_closed_ball [normed_space ℝ E] (x : E) {r : ℝ} (hr : 0 < r) :
  interior (closed_ball x r) = ball x r :=
begin
  refine set.subset.antisymm _ ball_subset_interior_closed_ball,
  intros y hy,
  rcases le_iff_lt_or_eq.1 (mem_closed_ball.1 $ interior_subset hy) with hr|rfl, { exact hr },
  set f : ℝ → E := λ c : ℝ, c • (y - x) + x,
  suffices : f ⁻¹' closed_ball x (dist y x) ⊆ set.Icc (-1) 1,
  { have hfc : continuous f := (continuous_id.smul continuous_const).add continuous_const,
    have hf1 : (1:ℝ) ∈ f ⁻¹' (interior (closed_ball x $ dist y x)), by simpa [f],
    have h1 : (1:ℝ) ∈ interior (set.Icc (-1:ℝ) 1) :=
      interior_mono this (preimage_interior_subset_interior_preimage hfc hf1),
    contrapose h1,
    simp },
  intros c hc,
  rw [set.mem_Icc, ← abs_le, ← real.norm_eq_abs, ← mul_le_mul_right hr],
  simpa [f, dist_eq_norm, norm_smul] using hc
end

theorem interior_closed_ball' [normed_space ℝ E] [nontrivial E] (x : E) (r : ℝ) :
  interior (closed_ball x r) = ball x r :=
begin
  rcases lt_trichotomy r 0 with hr|rfl|hr,
  { simp [closed_ball_eq_empty_iff_neg.2 hr, ball_eq_empty_iff_nonpos.2 (le_of_lt hr)] },
  { suffices : x ∉ interior {x},
    { rw [ball_zero, closed_ball_zero, ← set.subset_empty_iff],
      intros y hy,
      obtain rfl : y = x := set.mem_singleton_iff.1 (interior_subset hy),
      exact this hy },
    rw [← set.mem_compl_iff, ← closure_compl],
    rcases exists_ne (0 : E) with ⟨z, hz⟩,
    suffices : (λ c : ℝ, x + c • z) 0 ∈ closure ({x}ᶜ : set E),
      by simpa only [zero_smul, add_zero] using this,
    have : (0:ℝ) ∈ closure (set.Ioi (0:ℝ)), by simp [closure_Ioi],
    refine (continuous_const.add (continuous_id.smul
      continuous_const)).continuous_within_at.mem_closure this _,
    intros c hc,
    simp [smul_eq_zero, hz, ne_of_gt hc] },
  { exact interior_closed_ball x hr }
end

theorem frontier_closed_ball [normed_space ℝ E] (x : E) {r : ℝ} (hr : 0 < r) :
  frontier (closed_ball x r) = sphere x r :=
by rw [frontier, closure_closed_ball, interior_closed_ball x hr,
  closed_ball_diff_ball]

theorem frontier_closed_ball' [normed_space ℝ E] [nontrivial E] (x : E) (r : ℝ) :
  frontier (closed_ball x r) = sphere x r :=
by rw [frontier, closure_closed_ball, interior_closed_ball' x r, closed_ball_diff_ball]

open normed_field

/-- If there is a scalar `c` with `∥c∥>1`, then any element can be moved by scalar multiplication to
any shell of width `∥c∥`. Also recap information on the norm of the rescaling element that shows
up in applications. -/
lemma rescale_to_shell {c : α} (hc : 1 < ∥c∥) {ε : ℝ} (εpos : 0 < ε) {x : E} (hx : x ≠ 0) :
  ∃d:α, d ≠ 0 ∧ ∥d • x∥ ≤ ε ∧ (ε/∥c∥ ≤ ∥d • x∥) ∧ (∥d∥⁻¹ ≤ ε⁻¹ * ∥c∥ * ∥x∥) :=
begin
  have xεpos : 0 < ∥x∥/ε := div_pos (norm_pos_iff.2 hx) εpos,
  rcases exists_int_pow_near xεpos hc with ⟨n, hn⟩,
  have cpos : 0 < ∥c∥ := lt_trans (zero_lt_one : (0 :ℝ) < 1) hc,
  have cnpos : 0 < ∥c^(n+1)∥ := by { rw norm_fpow, exact lt_trans xεpos hn.2 },
  refine ⟨(c^(n+1))⁻¹, _, _, _, _⟩,
  show (c ^ (n + 1))⁻¹  ≠ 0,
    by rwa [ne.def, inv_eq_zero, ← ne.def, ← norm_pos_iff],
  show ∥(c ^ (n + 1))⁻¹ • x∥ ≤ ε,
  { rw [norm_smul, norm_inv, ← div_eq_inv_mul, div_le_iff cnpos, mul_comm, norm_fpow],
    exact (div_le_iff εpos).1 (le_of_lt (hn.2)) },
  show ε / ∥c∥ ≤ ∥(c ^ (n + 1))⁻¹ • x∥,
  { rw [div_le_iff cpos, norm_smul, norm_inv, norm_fpow, fpow_add (ne_of_gt cpos),
        fpow_one, mul_inv_rev', mul_comm, ← mul_assoc, ← mul_assoc, mul_inv_cancel (ne_of_gt cpos),
        one_mul, ← div_eq_inv_mul, le_div_iff (fpow_pos_of_pos cpos _), mul_comm],
    exact (le_div_iff εpos).1 hn.1 },
  show ∥(c ^ (n + 1))⁻¹∥⁻¹ ≤ ε⁻¹ * ∥c∥ * ∥x∥,
  { have : ε⁻¹ * ∥c∥ * ∥x∥ = ε⁻¹ * ∥x∥ * ∥c∥, by ring,
    rw [norm_inv, inv_inv', norm_fpow, fpow_add (ne_of_gt cpos), fpow_one, this, ← div_eq_inv_mul],
    exact mul_le_mul_of_nonneg_right hn.1 (norm_nonneg _) }
end

/-- The product of two normed spaces is a normed space, with the sup norm. -/
instance : normed_space α (E × F) :=
{ norm_smul_le := λ s x, le_of_eq $ by simp [prod.norm_def, norm_smul, mul_max_of_nonneg],
  -- TODO: without the next two lines Lean unfolds `≤` to `real.le`
  add_smul := λ r x y, prod.ext (add_smul _ _ _) (add_smul _ _ _),
  smul_add := λ r x y, prod.ext (smul_add _ _ _) (smul_add _ _ _),
  ..prod.normed_group,
  ..prod.semimodule }

/-- The product of finitely many normed spaces is a normed space, with the sup norm. -/
instance pi.normed_space {E : ι → Type*} [fintype ι] [∀i, normed_group (E i)]
  [∀i, normed_space α (E i)] : normed_space α (Πi, E i) :=
{ norm_smul_le := λ a f, le_of_eq $
    show (↑(finset.sup finset.univ (λ (b : ι), nnnorm (a • f b))) : ℝ) =
      nnnorm a * ↑(finset.sup finset.univ (λ (b : ι), nnnorm (f b))),
    by simp only [(nnreal.coe_mul _ _).symm, nnreal.mul_finset_sup, nnnorm_smul] }

/-- A subspace of a normed space is also a normed space, with the restriction of the norm. -/
instance submodule.normed_space {𝕜 : Type*} [normed_field 𝕜]
  {E : Type*} [normed_group E] [normed_space 𝕜 E] (s : submodule 𝕜 E) : normed_space 𝕜 s :=
{ norm_smul_le := λc x, le_of_eq $ norm_smul c (x : E) }

end normed_space

section normed_algebra

/-- A normed algebra `𝕜'` over `𝕜` is an algebra endowed with a norm for which the embedding of
`𝕜` in `𝕜'` is an isometry. -/
class normed_algebra (𝕜 : Type*) (𝕜' : Type*) [normed_field 𝕜] [normed_ring 𝕜']
  extends algebra 𝕜 𝕜' :=
(norm_algebra_map_eq : ∀x:𝕜, ∥algebra_map 𝕜 𝕜' x∥ = ∥x∥)

@[simp] lemma norm_algebra_map_eq {𝕜 : Type*} (𝕜' : Type*) [normed_field 𝕜] [normed_ring 𝕜']
  [h : normed_algebra 𝕜 𝕜'] (x : 𝕜) : ∥algebra_map 𝕜 𝕜' x∥ = ∥x∥ :=
normed_algebra.norm_algebra_map_eq _

variables (𝕜 : Type*) [normed_field 𝕜]
variables (𝕜' : Type*) [normed_ring 𝕜']

@[priority 100]
instance normed_algebra.to_normed_space [h : normed_algebra 𝕜 𝕜'] : normed_space 𝕜 𝕜' :=
{ norm_smul_le := λ s x, calc
    ∥s • x∥ = ∥((algebra_map 𝕜 𝕜') s) * x∥ : by { rw h.smul_def', refl }
    ... ≤ ∥algebra_map 𝕜 𝕜' s∥ * ∥x∥ : normed_ring.norm_mul _ _
    ... = ∥s∥ * ∥x∥ : by rw norm_algebra_map_eq,
  ..h }

instance normed_algebra.id : normed_algebra 𝕜 𝕜 :=
{ norm_algebra_map_eq := by simp,
.. algebra.id 𝕜}

variables {𝕜'} [normed_algebra 𝕜 𝕜']
include 𝕜

@[simp] lemma normed_algebra.norm_one : ∥(1:𝕜')∥ = 1 :=
by simpa using (norm_algebra_map_eq 𝕜' (1:𝕜))

lemma normed_algebra.norm_one_class : norm_one_class 𝕜' :=
⟨normed_algebra.norm_one 𝕜⟩

lemma normed_algebra.zero_ne_one : (0:𝕜') ≠ 1 :=
begin
  refine (norm_pos_iff.mp _).symm,
  rw @normed_algebra.norm_one 𝕜, norm_num,
end

lemma normed_algebra.nontrivial : nontrivial 𝕜' :=
⟨⟨0, 1, normed_algebra.zero_ne_one 𝕜⟩⟩

end normed_algebra

section restrict_scalars

variables (𝕜 : Type*) (𝕜' : Type*) [normed_field 𝕜] [normed_field 𝕜'] [normed_algebra 𝕜 𝕜']
(E : Type*) [normed_group E] [normed_space 𝕜' E]

/-- `𝕜`-normed space structure induced by a `𝕜'`-normed space structure when `𝕜'` is a
normed algebra over `𝕜`. Not registered as an instance as `𝕜'` can not be inferred.

The type synonym `semimodule.restrict_scalars 𝕜 𝕜' E` will be endowed with this instance by default.
-/
def normed_space.restrict_scalars' : normed_space 𝕜 E :=
{ norm_smul_le := λc x, le_of_eq $ begin
    change ∥(algebra_map 𝕜 𝕜' c) • x∥ = ∥c∥ * ∥x∥,
    simp [norm_smul]
  end,
  ..semimodule.restrict_scalars' 𝕜 𝕜' E }

instance {𝕜 : Type*} {𝕜' : Type*} {E : Type*} [I : normed_group E] :
  normed_group (semimodule.restrict_scalars 𝕜 𝕜' E) := I

instance semimodule.restrict_scalars.normed_space_orig {𝕜 : Type*} {𝕜' : Type*} {E : Type*}
  [normed_field 𝕜'] [normed_group E] [I : normed_space 𝕜' E] :
  normed_space 𝕜' (semimodule.restrict_scalars 𝕜 𝕜' E) := I

instance : normed_space 𝕜 (semimodule.restrict_scalars 𝕜 𝕜' E) :=
(normed_space.restrict_scalars' 𝕜 𝕜' E : normed_space 𝕜 E)

end restrict_scalars

section summable
open_locale classical
open finset filter
variables [normed_group α] [normed_group β]

-- Applying a bounded homomorphism commutes with taking an (infinite) sum.
lemma has_sum_of_bounded_monoid_hom_of_has_sum
  {f : ι → α} {φ : α →+ β} {x : α} (hf : has_sum f x) (C : ℝ) (hφ : ∀x, ∥φ x∥ ≤ C * ∥x∥) :
  has_sum (λ (b:ι), φ (f b)) (φ x) :=
begin
  unfold has_sum,
  convert (φ.continuous_of_bound C hφ).continuous_at.tendsto.comp hf,
  ext s, rw [function.comp_app, finset.sum_hom s φ],
end

lemma has_sum_of_bounded_monoid_hom_of_summable
  {f : ι → α} {φ : α →+ β} (hf : summable f) (C : ℝ) (hφ : ∀x, ∥φ x∥ ≤ C * ∥x∥) :
  has_sum (λ (b:ι), φ (f b)) (φ (∑'b, f b)) :=
has_sum_of_bounded_monoid_hom_of_has_sum hf.has_sum C hφ

lemma cauchy_seq_finset_iff_vanishing_norm {f : ι → α} :
  cauchy_seq (λ s : finset ι, ∑ i in s, f i) ↔ ∀ε > (0 : ℝ), ∃s:finset ι, ∀t, disjoint t s → ∥ ∑ i in t, f i ∥ < ε :=
begin
  simp only [cauchy_seq_finset_iff_vanishing, metric.mem_nhds_iff, exists_imp_distrib],
  split,
  { assume h ε hε, refine h {x | ∥x∥ < ε} ε hε _, rw [ball_0_eq ε] },
  { assume h s ε hε hs,
    rcases h ε hε with ⟨t, ht⟩,
    refine ⟨t, assume u hu, hs _⟩,
    rw [ball_0_eq],
    exact ht u hu }
end

lemma summable_iff_vanishing_norm [complete_space α] {f : ι → α} :
  summable f ↔ ∀ε > (0 : ℝ), ∃s:finset ι, ∀t, disjoint t s → ∥ ∑ i in t, f i ∥ < ε :=
by rw [summable_iff_cauchy_seq_finset, cauchy_seq_finset_iff_vanishing_norm]

lemma cauchy_seq_finset_of_norm_bounded {f : ι → α} (g : ι → ℝ) (hg : summable g)
  (h : ∀i, ∥f i∥ ≤ g i) : cauchy_seq (λ s : finset ι, ∑ i in s, f i) :=
cauchy_seq_finset_iff_vanishing_norm.2 $ assume ε hε,
  let ⟨s, hs⟩ := summable_iff_vanishing_norm.1 hg ε hε in
  ⟨s, assume t ht,
    have ∥∑ i in t, g i∥ < ε := hs t ht,
    have nn : 0 ≤ ∑ i in t, g i := finset.sum_nonneg (assume a _, le_trans (norm_nonneg _) (h a)),
    lt_of_le_of_lt (norm_sum_le_of_le t (λ i _, h i)) $
      by rwa [real.norm_eq_abs, abs_of_nonneg nn] at this⟩

lemma cauchy_seq_finset_of_summable_norm {f : ι → α} (hf : summable (λa, ∥f a∥)) :
  cauchy_seq (λ s : finset ι, ∑ a in s, f a) :=
cauchy_seq_finset_of_norm_bounded _ hf (assume i, le_refl _)

/-- If a function `f` is summable in norm, and along some sequence of finsets exhausting the space
its sum is converging to a limit `a`, then this holds along all finsets, i.e., `f` is summable
with sum `a`. -/
lemma has_sum_of_subseq_of_summable {f : ι → α} (hf : summable (λa, ∥f a∥))
  {s : γ → finset ι} {p : filter γ} [ne_bot p]
  (hs : tendsto s p at_top) {a : α} (ha : tendsto (λ b, ∑ i in s b, f i) p (𝓝 a)) :
  has_sum f a :=
tendsto_nhds_of_cauchy_seq_of_subseq (cauchy_seq_finset_of_summable_norm hf) hs ha

/-- If `∑' i, ∥f i∥` is summable, then `∥(∑' i, f i)∥ ≤ (∑' i, ∥f i∥)`. Note that we do not assume
that `∑' i, f i` is summable, and it might not be the case if `α` is not a complete space. -/
lemma norm_tsum_le_tsum_norm {f : ι → α} (hf : summable (λi, ∥f i∥)) :
  ∥(∑'i, f i)∥ ≤ (∑' i, ∥f i∥) :=
begin
  by_cases h : summable f,
  { have h₁ : tendsto (λs:finset ι, ∥∑ i in s, f i∥) at_top (𝓝 ∥(∑' i, f i)∥) :=
      (continuous_norm.tendsto _).comp h.has_sum,
    have h₂ : tendsto (λs:finset ι, ∑ i in s, ∥f i∥) at_top (𝓝 (∑' i, ∥f i∥)) :=
      hf.has_sum,
    exact le_of_tendsto_of_tendsto' h₁ h₂ (assume s, norm_sum_le _ _) },
  { rw tsum_eq_zero_of_not_summable h,
    simp [tsum_nonneg] }
end

lemma has_sum_iff_tendsto_nat_of_summable_norm {f : ℕ → α} {a : α} (hf : summable (λi, ∥f i∥)) :
  has_sum f a ↔ tendsto (λn:ℕ, ∑ i in range n, f i) at_top (𝓝 a) :=
⟨λ h, h.tendsto_sum_nat,
λ h, has_sum_of_subseq_of_summable hf tendsto_finset_range h⟩

/-- The direct comparison test for series:  if the norm of `f` is bounded by a real function `g`
which is summable, then `f` is summable. -/
lemma summable_of_norm_bounded
  [complete_space α] {f : ι → α} (g : ι → ℝ) (hg : summable g) (h : ∀i, ∥f i∥ ≤ g i) :
  summable f :=
by { rw summable_iff_cauchy_seq_finset, exact cauchy_seq_finset_of_norm_bounded g hg h }

/-- Quantitative result associated to the direct comparison test for series:  If `∑' i, g i` is
summable, and for all `i`, `∥f i∥ ≤ g i`, then `∥(∑' i, f i)∥ ≤ (∑' i, g i)`. Note that we do not
assume that `∑' i, f i` is summable, and it might not be the case if `α` is not a complete space. -/
lemma tsum_of_norm_bounded {f : ι → α} {g : ι → ℝ} {a : ℝ} (hg : has_sum g a) (h : ∀i, ∥f i∥ ≤ g i) :
  ∥(∑' (i:ι), f i)∥ ≤ a :=
begin
  have h' : summable (λ (i : ι), ∥f i∥),
  { let f' : ι → ℝ := λ i, ∥f i∥,
    have h'' : ∀ i, ∥f' i∥ ≤ g i,
    { intros i,
      convert h i,
      simp },
    simpa [f'] using summable_of_norm_bounded g hg.summable h'' },
  have h1 : ∥(∑' (i:ι), f i)∥ ≤ ∑' (i:ι), ∥f i∥ := by simpa using norm_tsum_le_tsum_norm h',
  have h2 := tsum_le_tsum h h' hg.summable,
  have h3 : a = ∑' (i:ι), g i := (has_sum.tsum_eq hg).symm,
  linarith
end

variable [complete_space α]

/-- Variant of the direct comparison test for series:  if the norm of `f` is eventually bounded by a
real function `g` which is summable, then `f` is summable. -/
lemma summable_of_norm_bounded_eventually {f : ι → α} (g : ι → ℝ) (hg : summable g)
  (h : ∀ᶠ i in cofinite, ∥f i∥ ≤ g i) : summable f :=
begin
  replace h := mem_cofinite.1 h,
  refine h.summable_compl_iff.mp _,
  refine summable_of_norm_bounded _ (h.summable_compl_iff.mpr hg) _,
  rintros ⟨a, h'⟩,
  simpa using h'
end

lemma summable_of_nnnorm_bounded {f : ι → α} (g : ι → nnreal) (hg : summable g)
  (h : ∀i, nnnorm (f i) ≤ g i) : summable f :=
summable_of_norm_bounded (λ i, (g i : ℝ)) (nnreal.summable_coe.2 hg) (λ i, by exact_mod_cast h i)

lemma summable_of_summable_norm {f : ι → α} (hf : summable (λa, ∥f a∥)) : summable f :=
summable_of_norm_bounded _ hf (assume i, le_refl _)

lemma summable_of_summable_nnnorm {f : ι → α} (hf : summable (λa, nnnorm (f a))) : summable f :=
summable_of_nnnorm_bounded _ hf (assume i, le_refl _)

end summable<|MERGE_RESOLUTION|>--- conflicted
+++ resolved
@@ -459,11 +459,7 @@
 
 /-- A mixin class with the axiom `∥1∥ = 1`. Many `normed_ring`s and all `normed_field`s satisfy this
 axiom. -/
-<<<<<<< HEAD
-class norm_one_class (α : Type*) [has_norm α] [has_one α] :=
-=======
 class norm_one_class (α : Type*) [has_norm α] [has_one α] : Prop :=
->>>>>>> 4ef680b1
 (norm_one : ∥(1:α)∥ = 1)
 
 export norm_one_class (norm_one)
